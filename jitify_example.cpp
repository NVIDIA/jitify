--- conflicted
+++ resolved
@@ -351,13 +351,8 @@
   std::cout << "test_constant:            " << TEST_RESULT(test_constant_result)
             << std::endl;
 
-<<<<<<< HEAD
   return (!test_simple_result + !test_simple_v2_result + !test_kernels_result +
-          !test_parallel_for_result);
-=======
-  return (!test_simple_result + !test_kernels_result +
           !test_parallel_for_result + !test_constant_result);
->>>>>>> 8f8cc653
 #else
   std::cout << "Tests require building with C++11 support (make CXX11=1)"
             << std::endl;
