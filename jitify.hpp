--- conflicted
+++ resolved
@@ -699,15 +699,6 @@
     const char* mangled_name = typeid(T*).name() + 1;
     return demangle(mangled_name);
     //#else
-<<<<<<< HEAD
-    // std::string ret;
-    // nvrtcResult status = nvrtcGetTypeName<T>(&ret);
-    // if ( status != NVRTC_SUCCESS ) {
-    //  throw std::runtime_error(std::string("nvrtcGetTypeName failed:") +
-    //                           nvrtcGetErrorString(status));
-    //}
-    // return ret;
-=======
     //		std::string ret;
     //		nvrtcResult status = nvrtcGetTypeName<T>(&ret);
     //		if( status != NVRTC_SUCCESS ) {
@@ -716,7 +707,6 @@
     //")+ nvrtcGetErrorString(status));
     //		}
     //		return ret;
->>>>>>> 33d2d781
     //#endif
   }
 };
