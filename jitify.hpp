/*
 * Copyright (c) 2017-2020, NVIDIA CORPORATION. All rights reserved.
 *
 * Redistribution and use in source and binary forms, with or without
 * modification, are permitted provided that the following conditions
 * are met:
 * * Redistributions of source code must retain the above copyright
 *   notice, this list of conditions and the following disclaimer.
 * * Redistributions in binary form must reproduce the above copyright
 *   notice, this list of conditions and the following disclaimer in the
 *   documentation and/or other materials provided with the distribution.
 * * Neither the name of NVIDIA CORPORATION nor the names of its
 *   contributors may be used to endorse or promote products derived
 *   from this software without specific prior written permission.
 *
 * THIS SOFTWARE IS PROVIDED BY THE COPYRIGHT HOLDERS ``AS IS'' AND ANY
 * EXPRESS OR IMPLIED WARRANTIES, INCLUDING, BUT NOT LIMITED TO, THE
 * IMPLIED WARRANTIES OF MERCHANTABILITY AND FITNESS FOR A PARTICULAR
 * PURPOSE ARE DISCLAIMED.  IN NO EVENT SHALL THE COPYRIGHT OWNER OR
 * CONTRIBUTORS BE LIABLE FOR ANY DIRECT, INDIRECT, INCIDENTAL, SPECIAL,
 * EXEMPLARY, OR CONSEQUENTIAL DAMAGES (INCLUDING, BUT NOT LIMITED TO,
 * PROCUREMENT OF SUBSTITUTE GOODS OR SERVICES; LOSS OF USE, DATA, OR
 * PROFITS; OR BUSINESS INTERRUPTION) HOWEVER CAUSED AND ON ANY THEORY
 * OF LIABILITY, WHETHER IN CONTRACT, STRICT LIABILITY, OR TORT
 * (INCLUDING NEGLIGENCE OR OTHERWISE) ARISING IN ANY WAY OUT OF THE USE
 * OF THIS SOFTWARE, EVEN IF ADVISED OF THE POSSIBILITY OF SUCH DAMAGE.
 */

/*
  -----------
  Jitify 0.9
  -----------
  A C++ library for easy integration of CUDA runtime compilation into
  existing codes.

  --------------
  How to compile
  --------------
  Compiler dependencies: <jitify.hpp>, -std=c++11
  Linker dependencies:   dl cuda nvrtc

  --------------------------------------
  Embedding source files into executable
  --------------------------------------
  g++  ... -ldl -rdynamic -DJITIFY_ENABLE_EMBEDDED_FILES=1
  -Wl,-b,binary,my_kernel.cu,include/my_header.cuh,-b,default nvcc ... -ldl
  -Xcompiler "-rdynamic
  -Wl\,-b\,binary\,my_kernel.cu\,include/my_header.cuh\,-b\,default"
  JITIFY_INCLUDE_EMBEDDED_FILE(my_kernel_cu);
  JITIFY_INCLUDE_EMBEDDED_FILE(include_my_header_cuh);

  ----
  TODO
  ----
  Extract valid compile options and pass the rest to cuModuleLoadDataEx
  See if can have stringified headers automatically looked-up
    by having stringify add them to a (static) global map.
    The global map can be updated by creating a static class instance
      whose constructor performs the registration.
    Can then remove all headers from JitCache constructor in example code
  See other TODOs in code
*/

/*! \file jitify.hpp
 *  \brief The Jitify library header
 */

/*! \mainpage Jitify - A C++ library that simplifies the use of NVRTC
 *  \p Use class jitify::JitCache to manage and launch JIT-compiled CUDA
 *    kernels.
 *
 *  \p Use namespace jitify::reflection to reflect types and values into
 *    code-strings.
 *
 *  \p Use JITIFY_INCLUDE_EMBEDDED_FILE() to declare files that have been
 *  embedded into the executable using the GCC linker.
 *
 *  \p Use jitify::parallel_for and JITIFY_LAMBDA() to generate and launch
 *  simple kernels.
 */

#pragma once

#ifndef JITIFY_THREAD_SAFE
#define JITIFY_THREAD_SAFE 1
#endif

#if JITIFY_ENABLE_EMBEDDED_FILES
#include <dlfcn.h>
#endif
#include <stdint.h>
#include <algorithm>
#include <cctype>
#include <cstring>  // For strtok_r etc.
#include <deque>
#include <fstream>
#include <iomanip>
#include <iostream>
#include <map>
#include <memory>
#include <sstream>
#include <stdexcept>
#include <string>
#include <typeinfo>
#include <unordered_map>
#include <unordered_set>
#include <vector>
#if JITIFY_THREAD_SAFE
#include <mutex>
#endif

#include <cuda.h>
#include <cuda_runtime_api.h>  // For dim3, cudaStream_t
#if CUDA_VERSION >= 8000
#define NVRTC_GET_TYPE_NAME 1
#endif
#include <nvrtc.h>

// For use by get_current_executable_path().
#ifdef __linux__
#include <linux/limits.h>  // For PATH_MAX

#include <cstdlib>  // For realpath
#define JITIFY_PATH_MAX PATH_MAX
#elif defined(_WIN32) || defined(_WIN64)
#include <windows.h>
#define JITIFY_PATH_MAX MAX_PATH
#else
#error "Unsupported platform"
#endif

#ifdef _MSC_VER       // MSVC compiler
#include <dbghelp.h>  // For UnDecorateSymbolName
#else
#include <cxxabi.h>  // For abi::__cxa_demangle
#endif

#if defined(_WIN32) || defined(_WIN64)
// WAR for strtok_r being called strtok_s on Windows
#pragma push_macro("strtok_r")
#undef strtok_r
#define strtok_r strtok_s
// WAR for min and max possibly being macros defined by windows.h
#pragma push_macro("min")
#pragma push_macro("max")
#undef min
#undef max
#endif

#ifndef JITIFY_PRINT_LOG
#define JITIFY_PRINT_LOG 1
#endif

#if JITIFY_PRINT_ALL
#define JITIFY_PRINT_INSTANTIATION 1
#define JITIFY_PRINT_SOURCE 1
#define JITIFY_PRINT_LOG 1
#define JITIFY_PRINT_PTX 1
#define JITIFY_PRINT_LINKER_LOG 1
#define JITIFY_PRINT_LAUNCH 1
#define JITIFY_PRINT_HEADER_PATHS 1
#endif

#if JITIFY_ENABLE_EMBEDDED_FILES
#define JITIFY_FORCE_UNDEFINED_SYMBOL(x) void* x##_forced = (void*)&x
/*! Include a source file that has been embedded into the executable using the
 *    GCC linker.
 * \param name The name of the source file (<b>not</b> as a string), which must
 * be sanitized by replacing non-alpha-numeric characters with underscores.
 * E.g., \code{.cpp}JITIFY_INCLUDE_EMBEDDED_FILE(my_header_h)\endcode will
 * include the embedded file "my_header.h".
 * \note Files declared with this macro can be referenced using
 * their original (unsanitized) filenames when creating a \p
 * jitify::Program instance.
 */
#define JITIFY_INCLUDE_EMBEDDED_FILE(name)                                \
  extern "C" uint8_t _jitify_binary_##name##_start[] asm("_binary_" #name \
                                                         "_start");       \
  extern "C" uint8_t _jitify_binary_##name##_end[] asm("_binary_" #name   \
                                                       "_end");           \
  JITIFY_FORCE_UNDEFINED_SYMBOL(_jitify_binary_##name##_start);           \
  JITIFY_FORCE_UNDEFINED_SYMBOL(_jitify_binary_##name##_end)
#endif  // JITIFY_ENABLE_EMBEDDED_FILES

/*! Jitify library namespace
 */
namespace jitify {

/*! Source-file load callback.
 *
 *  \param filename The name of the requested source file.
 *  \param tmp_stream A temporary stream that can be used to hold source code.
 *  \return A pointer to an input stream containing the source code, or NULL
 *  to defer loading of the file to Jitify's file-loading mechanisms.
 */
typedef std::istream* (*file_callback_type)(std::string filename,
                                            std::iostream& tmp_stream);

// Exclude from Doxygen
//! \cond

class JitCache;

// Simple cache using LRU discard policy
template <typename KeyType, typename ValueType>
class ObjectCache {
 public:
  typedef KeyType key_type;
  typedef ValueType value_type;

 private:
  typedef std::map<key_type, value_type> object_map;
  typedef std::deque<key_type> key_rank;
  typedef typename key_rank::iterator rank_iterator;
  object_map _objects;
  key_rank _ranked_keys;
  size_t _capacity;

  inline void discard_old(size_t n = 0) {
    if (n > _capacity) {
      throw std::runtime_error("Insufficient capacity in cache");
    }
    while (_objects.size() > _capacity - n) {
      key_type discard_key = _ranked_keys.back();
      _ranked_keys.pop_back();
      _objects.erase(discard_key);
    }
  }

 public:
  inline ObjectCache(size_t capacity = 8) : _capacity(capacity) {}
  inline void resize(size_t capacity) {
    _capacity = capacity;
    this->discard_old();
  }
  inline bool contains(const key_type& k) const {
    return (bool)_objects.count(k);
  }
  inline void touch(const key_type& k) {
    if (!this->contains(k)) {
      throw std::runtime_error("Key not found in cache");
    }
    rank_iterator rank = std::find(_ranked_keys.begin(), _ranked_keys.end(), k);
    if (rank != _ranked_keys.begin()) {
      // Move key to front of ranks
      _ranked_keys.erase(rank);
      _ranked_keys.push_front(k);
    }
  }
  inline value_type& get(const key_type& k) {
    if (!this->contains(k)) {
      throw std::runtime_error("Key not found in cache");
    }
    this->touch(k);
    return _objects[k];
  }
  inline value_type& insert(const key_type& k,
                            const value_type& v = value_type()) {
    this->discard_old(1);
    _ranked_keys.push_front(k);
    return _objects.insert(std::make_pair(k, v)).first->second;
  }
  template <typename... Args>
  inline value_type& emplace(const key_type& k, Args&&... args) {
    this->discard_old(1);
    // Note: Use of piecewise_construct allows non-movable non-copyable types
    auto iter = _objects
                    .emplace(std::piecewise_construct, std::forward_as_tuple(k),
                             std::forward_as_tuple(args...))
                    .first;
    _ranked_keys.push_front(iter->first);
    return iter->second;
  }
};

namespace detail {

// Convenience wrapper for std::vector that provides handy constructors
template <typename T>
class vector : public std::vector<T> {
  typedef std::vector<T> super_type;

 public:
  vector() : super_type() {}
  vector(size_t n) : super_type(n) {}  // Note: Not explicit, allows =0
  vector(std::vector<T> const& vals) : super_type(vals) {}
  template <int N>
  vector(T const (&vals)[N]) : super_type(vals, vals + N) {}
  vector(std::vector<T>&& vals) : super_type(vals) {}
  vector(std::initializer_list<T> vals) : super_type(vals) {}
};

// Helper functions for parsing/manipulating source code

inline std::string replace_characters(std::string str,
                                      std::string const& oldchars,
                                      char newchar) {
  size_t i = str.find_first_of(oldchars);
  while (i != std::string::npos) {
    str[i] = newchar;
    i = str.find_first_of(oldchars, i + 1);
  }
  return str;
}
inline std::string sanitize_filename(std::string name) {
  return replace_characters(name, "/\\.-: ?%*|\"<>", '_');
}

#if JITIFY_ENABLE_EMBEDDED_FILES
class EmbeddedData {
  void* _app;
  EmbeddedData(EmbeddedData const&);
  EmbeddedData& operator=(EmbeddedData const&);

 public:
  EmbeddedData() {
    _app = dlopen(NULL, RTLD_LAZY);
    if (!_app) {
      throw std::runtime_error(std::string("dlopen failed: ") + dlerror());
    }
    dlerror();  // Clear any existing error
  }
  ~EmbeddedData() {
    if (_app) {
      dlclose(_app);
    }
  }
  const uint8_t* operator[](std::string key) const {
    key = sanitize_filename(key);
    key = "_binary_" + key;
    uint8_t const* data = (uint8_t const*)dlsym(_app, key.c_str());
    if (!data) {
      throw std::runtime_error(std::string("dlsym failed: ") + dlerror());
    }
    return data;
  }
  const uint8_t* begin(std::string key) const {
    return (*this)[key + "_start"];
  }
  const uint8_t* end(std::string key) const { return (*this)[key + "_end"]; }
};
#endif  // JITIFY_ENABLE_EMBEDDED_FILES

inline bool is_tokenchar(char c) {
  return (c >= 'a' && c <= 'z') || (c >= 'A' && c <= 'Z') ||
         (c >= '0' && c <= '9') || c == '_';
}
inline std::string replace_token(std::string src, std::string token,
                                 std::string replacement) {
  size_t i = src.find(token);
  while (i != std::string::npos) {
    if (i == 0 || i == src.size() - token.size() ||
        (!is_tokenchar(src[i - 1]) && !is_tokenchar(src[i + token.size()]))) {
      src.replace(i, token.size(), replacement);
      i += replacement.size();
    } else {
      i += token.size();
    }
    i = src.find(token, i);
  }
  return src;
}
inline std::string path_base(std::string p) {
  // "/usr/local/myfile.dat" -> "/usr/local"
  // "foo/bar"  -> "foo"
  // "foo/bar/" -> "foo/bar"
#if defined _WIN32 || defined _WIN64
  char sep = '\\';
#else
  char sep = '/';
#endif
  size_t i = p.find_last_of(sep);
  if (i != std::string::npos) {
    return p.substr(0, i);
  } else {
    return "";
  }
}
inline std::string path_join(std::string p1, std::string p2) {
#ifdef _WIN32
  char sep = '\\';
#else
  char sep = '/';
#endif
  if (p1.size() && p2.size() && p2[0] == sep) {
    throw std::invalid_argument("Cannot join to absolute path");
  }
  if (p1.size() && p1[p1.size() - 1] != sep) {
    p1 += sep;
  }
  return p1 + p2;
}
// Elides "/." and "/.." tokens from path.
inline std::string path_simplify(const std::string& path) {
  std::vector<std::string> dirs;
  std::string cur_dir;
  bool after_slash = false;
  for (int i = 0; i < (int)path.size(); ++i) {
    if (path[i] == '/') {
      if (after_slash) continue;  // Ignore repeat slashes
      after_slash = true;
      if (cur_dir == ".." && !dirs.empty() && dirs.back() != "..") {
        if (dirs.size() == 1 && dirs.front().empty()) {
          throw std::runtime_error(
              "Invalid path: back-traversals exceed depth of absolute path");
        }
        dirs.pop_back();
      } else if (cur_dir != ".") {  // Ignore /./
        dirs.push_back(cur_dir);
      }
      cur_dir.clear();
    } else {
      after_slash = false;
      cur_dir.push_back(path[i]);
    }
  }
  if (!after_slash) {
    dirs.push_back(cur_dir);
  }
  std::stringstream ss;
  for (int i = 0; i < (int)dirs.size() - 1; ++i) {
    ss << dirs[i] << "/";
  }
  if (!dirs.empty()) ss << dirs.back();
  if (after_slash) ss << "/";
  return ss.str();
}
inline unsigned long long hash_larson64(const char* s,
                                        unsigned long long seed = 0) {
  unsigned long long hash = seed;
  while (*s) {
    hash = hash * 101 + *s++;
  }
  return hash;
}

inline uint64_t hash_combine(uint64_t a, uint64_t b) {
  // Note: The magic number comes from the golden ratio
  return a ^ (0x9E3779B97F4A7C17ull + b + (b >> 2) + (a << 6));
}

inline bool extract_include_info_from_compile_error(std::string log,
                                                    std::string& name,
                                                    std::string& parent,
                                                    int& line_num) {
  static const std::vector<std::string> pattern = {
      "could not open source file \"", "cannot open source file \""};

  for (auto& p : pattern) {
    size_t beg = log.find(p);
    if (beg != std::string::npos) {
      beg += p.size();
      size_t end = log.find("\"", beg);
      name = log.substr(beg, end - beg);

      size_t line_beg = log.rfind("\n", beg);
      if (line_beg == std::string::npos) {
        line_beg = 0;
      } else {
        line_beg += 1;
      }

      size_t split = log.find("(", line_beg);
      parent = log.substr(line_beg, split - line_beg);
      line_num =
          atoi(log.substr(split + 1, log.find(")", split + 1) - (split + 1))
                   .c_str());

      return true;
    }
  }

  return false;
}

inline bool is_include_directive_with_quotes(const std::string& source,
                                             int line_num) {
  // TODO: Check each find() for failure.
  size_t beg = 0;
  for (int i = 1; i < line_num; ++i) {
    beg = source.find("\n", beg) + 1;
  }
  beg = source.find("include", beg) + 7;
  beg = source.find_first_of("\"<", beg);
  return source[beg] == '"';
}

inline std::string comment_out_code_line(int line_num, std::string source) {
  size_t beg = 0;
  for (int i = 1; i < line_num; ++i) {
    beg = source.find("\n", beg) + 1;
  }
  return (source.substr(0, beg) + "//" + source.substr(beg));
}

inline void print_with_line_numbers(std::string const& source) {
  int linenum = 1;
  std::stringstream source_ss(source);
  for (std::string line; std::getline(source_ss, line); ++linenum) {
    std::cout << std::setfill(' ') << std::setw(3) << linenum << " " << line
              << std::endl;
  }
}

inline void print_compile_log(std::string program_name,
                              std::string const& log) {
  std::cout << "---------------------------------------------------"
            << std::endl;
  std::cout << "--- JIT compile log for " << program_name << " ---"
            << std::endl;
  std::cout << "---------------------------------------------------"
            << std::endl;
  std::cout << log << std::endl;
  std::cout << "---------------------------------------------------"
            << std::endl;
}

inline std::vector<std::string> split_string(std::string str,
                                             long maxsplit = -1,
                                             std::string delims = " \t") {
  std::vector<std::string> results;
  if (maxsplit == 0) {
    results.push_back(str);
    return results;
  }
  // Note: +1 to include NULL-terminator
  std::vector<char> v_str(str.c_str(), str.c_str() + (str.size() + 1));
  char* c_str = v_str.data();
  char* saveptr = c_str;
  char* token = nullptr;
  for (long i = 0; i != maxsplit; ++i) {
    token = ::strtok_r(c_str, delims.c_str(), &saveptr);
    c_str = 0;
    if (!token) {
      return results;
    }
    results.push_back(token);
  }
  // Check if there's a final piece
  token += ::strlen(token) + 1;
  if (token - v_str.data() < (ptrdiff_t)str.size()) {
    // Find the start of the final piece
    token += ::strspn(token, delims.c_str());
    if (*token) {
      results.push_back(token);
    }
  }
  return results;
}

static const std::map<std::string, std::string>& get_jitsafe_headers_map();

inline bool load_source(
    std::string filename, std::map<std::string, std::string>& sources,
    std::string current_dir = "",
    std::vector<std::string> include_paths = std::vector<std::string>(),
    file_callback_type file_callback = 0,
    std::map<std::string, std::string>* fullpaths = nullptr,
    bool search_current_dir = true) {
  std::istream* source_stream = 0;
  std::stringstream string_stream;
  std::ifstream file_stream;
  // First detect direct source-code string ("my_program\nprogram_code...")
  size_t newline_pos = filename.find("\n");
  if (newline_pos != std::string::npos) {
    std::string source = filename.substr(newline_pos + 1);
    filename = filename.substr(0, newline_pos);
    string_stream << source;
    source_stream = &string_stream;
  }
  if (sources.count(filename)) {
    // Already got this one
    return true;
  }
  if (!source_stream) {
    std::string fullpath = path_join(current_dir, filename);
    // Try loading from callback
    if (!file_callback ||
        !((source_stream = file_callback(fullpath, string_stream)) != 0)) {
#if JITIFY_ENABLE_EMBEDDED_FILES
      // Try loading as embedded file
      EmbeddedData embedded;
      std::string source;
      try {
        source.assign(embedded.begin(fullpath), embedded.end(fullpath));
        string_stream << source;
        source_stream = &string_stream;
      } catch (std::runtime_error const&)
#endif  // JITIFY_ENABLE_EMBEDDED_FILES
      {
        // Try loading from filesystem
        bool found_file = false;
        if (search_current_dir) {
          file_stream.open(fullpath.c_str());
          if (file_stream) {
            source_stream = &file_stream;
            found_file = true;
          }
        }
        // Search include directories
        if (!found_file) {
          for (int i = 0; i < (int)include_paths.size(); ++i) {
            fullpath = path_join(include_paths[i], filename);
            file_stream.open(fullpath.c_str());
            if (file_stream) {
              source_stream = &file_stream;
              found_file = true;
              break;
            }
          }
          if (!found_file) {
            // Try loading from builtin headers
            fullpath = path_join("__jitify_builtin", filename);
            auto it = get_jitsafe_headers_map().find(filename);
            if (it != get_jitsafe_headers_map().end()) {
              string_stream << it->second;
              source_stream = &string_stream;
            } else {
              return false;
            }
          }
        }
      }
    }
    if (fullpaths) {
      // Record the full file path corresponding to this include name.
      (*fullpaths)[filename] = path_simplify(fullpath);
    }
  }
  sources[filename] = std::string();
  std::string& source = sources[filename];
  std::string line;
  size_t linenum = 0;
  unsigned long long hash = 0;
  bool pragma_once = false;
  bool remove_next_blank_line = false;
  while (std::getline(*source_stream, line)) {
    ++linenum;

    // HACK WAR for static variables not allowed on the device (unless
    // __shared__)
    // TODO: This breaks static member variables
    // line = replace_token(line, "static const", "/*static*/ const");

    // TODO: Need to watch out for /* */ comments too
    std::string cleanline =
        line.substr(0, line.find("//"));  // Strip line comments
    // if( cleanline.back() == "\r" ) { // Remove Windows line ending
    //	cleanline = cleanline.substr(0, cleanline.size()-1);
    //}
    // TODO: Should trim whitespace before checking .empty()
    if (cleanline.empty() && remove_next_blank_line) {
      remove_next_blank_line = false;
      continue;
    }
    // Maintain a file hash for use in #pragma once WAR
    hash = hash_larson64(line.c_str(), hash);
    if (cleanline.find("#pragma once") != std::string::npos) {
      pragma_once = true;
      // Note: This is an attempt to recover the original line numbering,
      //         which otherwise gets off-by-one due to the include guard.
      remove_next_blank_line = true;
      // line = "//" + line; // Comment out the #pragma once line
      continue;
    }

    // HACK WAR for Thrust using "#define FOO #pragma bar"
    size_t pragma_beg = cleanline.find("#pragma ");
    if (pragma_beg != std::string::npos) {
      std::string line_after_pragma = line.substr(pragma_beg);
      std::vector<std::string> pragma_split =
          split_string(line_after_pragma, 2);
      line =
          (line.substr(0, pragma_beg) + "_Pragma(\"" + pragma_split[1] + "\")");
      if (pragma_split.size() == 3) {
        line += " " + pragma_split[2];
      }
    }

    source += line + "\n";
  }
  // HACK TESTING (WAR for cub)
  // source = "#define cudaDeviceSynchronize() cudaSuccess\n" + source;
  ////source = "cudaError_t cudaDeviceSynchronize() { return cudaSuccess; }\n" +
  /// source;

  // WAR for #pragma once causing problems when there are multiple inclusions
  //   of the same header from different paths.
  if (pragma_once) {
    std::stringstream ss;
    ss << std::uppercase << std::hex << std::setw(8) << std::setfill('0')
       << hash;
    std::string include_guard_name = "_JITIFY_INCLUDE_GUARD_" + ss.str() + "\n";
    std::string include_guard_header;
    include_guard_header += "#ifndef " + include_guard_name;
    include_guard_header += "#define " + include_guard_name;
    std::string include_guard_footer;
    include_guard_footer += "#endif // " + include_guard_name;
    source = include_guard_header + source + "\n" + include_guard_footer;
  }
  // return filename;
  return true;
}

}  // namespace detail

//! \endcond

/*! Jitify reflection utilities namespace
 */
namespace reflection {

//  Provides type and value reflection via a function 'reflect':
//    reflect<Type>()   -> "Type"
//    reflect(value)    -> "(T)value"
//    reflect<VAL>()    -> "VAL"
//    reflect<Type,VAL> -> "VAL"
//    reflect_template<float,NonType<int,7>,char>() -> "<float,7,char>"
//    reflect_template({"float", "7", "char"}) -> "<float,7,char>"

/*! A wrapper class for non-type template parameters.
 */
template <typename T, T VALUE_>
struct NonType {
  constexpr static T VALUE = VALUE_;
};

// Forward declaration
template <typename T>
inline std::string reflect(T const& value);

//! \cond

namespace detail {

template <typename T>
inline std::string value_string(const T& x) {
  std::stringstream ss;
  ss << x;
  return ss.str();
}
// WAR for non-printable characters
template <>
inline std::string value_string<char>(const char& x) {
  std::stringstream ss;
  ss << (int)x;
  return ss.str();
}
template <>
inline std::string value_string<signed char>(const signed char& x) {
  std::stringstream ss;
  ss << (int)x;
  return ss.str();
}
template <>
inline std::string value_string<unsigned char>(const unsigned char& x) {
  std::stringstream ss;
  ss << (int)x;
  return ss.str();
}
template <>
inline std::string value_string<wchar_t>(const wchar_t& x) {
  std::stringstream ss;
  ss << (long)x;
  return ss.str();
}
// Specialisation for bool true/false literals
template <>
inline std::string value_string<bool>(const bool& x) {
  return x ? "true" : "false";
}

// Removes all tokens that start with double underscores.
inline void strip_double_underscore_tokens(char* s) {
  using jitify::detail::is_tokenchar;
  char* w = s;
  do {
    if (*s == '_' && *(s + 1) == '_') {
      while (is_tokenchar(*++s))
        ;
    }
  } while ((*w++ = *s++));
}

//#if CUDA_VERSION < 8000
#ifdef _MSC_VER  // MSVC compiler
inline std::string demangle_cuda_symbol(const char* mangled_name) {
  // We don't have a way to demangle CUDA symbol names under MSVC.
  return mangled_name;
}
inline std::string demangle_native_type(const std::type_info& typeinfo) {
  // Get the decorated name and skip over the leading '.'.
  const char* decorated_name = typeinfo.raw_name() + 1;
  char undecorated_name[4096];
  if (UnDecorateSymbolName(
          decorated_name, undecorated_name,
          sizeof(undecorated_name) / sizeof(*undecorated_name),
          UNDNAME_NO_ARGUMENTS |          // Treat input as a type name
              UNDNAME_NAME_ONLY           // No "class" and "struct" prefixes
          /*UNDNAME_NO_MS_KEYWORDS*/)) {  // No "__cdecl", "__ptr64" etc.
    // WAR for UNDNAME_NO_MS_KEYWORDS messing up function types.
    strip_double_underscore_tokens(undecorated_name);
    return undecorated_name;
  }
  throw std::runtime_error("UnDecorateSymbolName failed");
}
#else  // not MSVC
inline std::string demangle_cuda_symbol(const char* mangled_name) {
  size_t bufsize = 0;
  char* buf = nullptr;
  std::string demangled_name;
  int status;
  auto demangled_ptr = std::unique_ptr<char, decltype(free)*>(
      abi::__cxa_demangle(mangled_name, buf, &bufsize, &status), free);
  if (status == 0) {
    demangled_name = demangled_ptr.get();  // all worked as expected
  } else if (status == -2) {
    demangled_name = mangled_name;  // we interpret this as plain C name
  } else if (status == -1) {
    throw std::runtime_error(
        std::string("memory allocation failure in __cxa_demangle"));
  } else if (status == -3) {
    throw std::runtime_error(std::string("invalid argument to __cxa_demangle"));
  }
  return demangled_name;
}
inline std::string demangle_native_type(const std::type_info& typeinfo) {
  return demangle_cuda_symbol(typeinfo.name());
}
#endif  // not MSVC
//#endif // CUDA_VERSION < 8000

template <typename>
class JitifyTypeNameWrapper_ {};

template <typename T>
struct type_reflection {
  inline static std::string name() {
    //#if CUDA_VERSION < 8000
    // TODO: Use nvrtcGetTypeName once it has the same behavior as this.
    // WAR for typeid discarding cv qualifiers on value-types
    // Wrap type in dummy template class to preserve cv-qualifiers, then strip
    // off the wrapper from the resulting string.
    std::string wrapped_name =
        demangle_native_type(typeid(JitifyTypeNameWrapper_<T>));
    // Note: The reflected name of this class also has namespace prefixes.
    const std::string wrapper_class_name = "JitifyTypeNameWrapper_<";
    size_t start = wrapped_name.find(wrapper_class_name);
    if (start == std::string::npos) {
      throw std::runtime_error("Type reflection failed: " + wrapped_name);
    }
    start += wrapper_class_name.size();
    std::string name =
        wrapped_name.substr(start, wrapped_name.size() - (start + 1));
    return name;
    //#else
    //         std::string ret;
    //         nvrtcResult status = nvrtcGetTypeName<T>(&ret);
    //         if( status != NVRTC_SUCCESS ) {
    //                 throw std::runtime_error(std::string("nvrtcGetTypeName
    // failed:
    //")+ nvrtcGetErrorString(status));
    //         }
    //         return ret;
    //#endif
  }
};  // namespace detail
template <typename T, T VALUE>
struct type_reflection<NonType<T, VALUE> > {
  inline static std::string name() {
    return jitify::reflection::reflect(VALUE);
  }
};

}  // namespace detail

//! \endcond

/*! Create an Instance object that contains a const reference to the
 *  value.  We use this to wrap abstract objects from which we want to extract
 *  their type at runtime (e.g., derived type).  This is used to facilitate
 *  templating on derived type when all we know at compile time is abstract
 * type.
 */
template <typename T>
struct Instance {
  const T& value;
  Instance(const T& value_arg) : value(value_arg) {}
};

/*! Create an Instance object from which we can extract the value's run-time
 * type.
 *  \param value The const value to be captured.
 */
template <typename T>
inline Instance<T const> instance_of(T const& value) {
  return Instance<T const>(value);
}

/*! A wrapper used for representing types as values.
 */
template <typename T>
struct Type {};

// Type reflection
// E.g., reflect<float>() -> "float"
// Note: This strips trailing const and volatile qualifiers
/*! Generate a code-string for a type.
 *  \code{.cpp}reflect<float>() --> "float"\endcode
 */
template <typename T>
inline std::string reflect() {
  return detail::type_reflection<T>::name();
}
// Value reflection
// E.g., reflect(3.14f) -> "(float)3.14"
/*! Generate a code-string for a value.
 *  \code{.cpp}reflect(3.14f) --> "(float)3.14"\endcode
 */
template <typename T>
inline std::string reflect(T const& value) {
  return "(" + reflect<T>() + ")" + detail::value_string(value);
}
// Non-type template arg reflection (implicit conversion to int64_t)
// E.g., reflect<7>() -> "(int64_t)7"
/*! Generate a code-string for an integer non-type template argument.
 *  \code{.cpp}reflect<7>() --> "(int64_t)7"\endcode
 */
template <int64_t N>
inline std::string reflect() {
  return reflect<NonType<int64_t, N> >();
}
// Non-type template arg reflection (explicit type)
// E.g., reflect<int,7>() -> "(int)7"
/*! Generate a code-string for a generic non-type template argument.
 *  \code{.cpp} reflect<int,7>() --> "(int)7" \endcode
 */
template <typename T, T N>
inline std::string reflect() {
  return reflect<NonType<T, N> >();
}
// Type reflection via value
// E.g., reflect(Type<float>()) -> "float"
/*! Generate a code-string for a type wrapped as a Type instance.
 *  \code{.cpp}reflect(Type<float>()) --> "float"\endcode
 */
template <typename T>
inline std::string reflect(jitify::reflection::Type<T>) {
  return reflect<T>();
}

/*! Generate a code-string for a type wrapped as an Instance instance.
 *  \code{.cpp}reflect(Instance<float>(3.1f)) --> "float"\endcode
 *  or more simply when passed to a instance_of helper
 *  \code{.cpp}reflect(instance_of(3.1f)) --> "float"\endcodei
 *  This is specifically for the case where we want to extract the run-time
 * type, e.g., derived type, of an object pointer.
 */
template <typename T>
inline std::string reflect(jitify::reflection::Instance<T>& value) {
  return detail::demangle_native_type(typeid(value.value));
}

// Type from value
// E.g., type_of(3.14f) -> Type<float>()
/*! Create a Type object representing a value's type.
 *  \param value The value whose type is to be captured.
 */
template <typename T>
inline Type<T> type_of(T&) {
  return Type<T>();
}
/*! Create a Type object representing a value's type.
 *  \param value The const value whose type is to be captured.
 */
template <typename T>
inline Type<T const> type_of(T const& value) {
  return Type<T const>();
}

// Multiple value reflections one call, returning list of strings
template <typename... Args>
inline std::vector<std::string> reflect_all(Args... args) {
  return {reflect(args)...};
}

inline std::string reflect_list(jitify::detail::vector<std::string> const& args,
                                std::string opener = "",
                                std::string closer = "") {
  std::stringstream ss;
  ss << opener;
  for (int i = 0; i < (int)args.size(); ++i) {
    if (i > 0) ss << ",";
    ss << args[i];
  }
  ss << closer;
  return ss.str();
}

// Template instantiation reflection
// inline std::string reflect_template(std::vector<std::string> const& args) {
inline std::string reflect_template(
    jitify::detail::vector<std::string> const& args) {
  // Note: The space in " >" is a WAR to avoid '>>' appearing
  return reflect_list(args, "<", " >");
}
// TODO: See if can make this evaluate completely at compile-time
template <typename... Ts>
inline std::string reflect_template() {
  return reflect_template({reflect<Ts>()...});
  // return reflect_template<sizeof...(Ts)>({reflect<Ts>()...});
}

}  // namespace reflection

//! \cond

namespace detail {

// Demangles nested variable names using the PTX name mangling scheme
// (which follows the Itanium64 ABI). E.g., _ZN1a3Foo2bcE -> a::Foo::bc.
inline std::string demangle_ptx_variable_name(const char* name) {
  std::stringstream ss;
  const char* c = name;
  if (*c++ != '_' || *c++ != 'Z') return name;  // Non-mangled name
  if (*c++ != 'N') return "";  // Not a nested name, unsupported
  while (true) {
    // Parse identifier length.
    int n = 0;
    while (std::isdigit(*c)) {
      n = n * 10 + (*c - '0');
      c++;
    }
    if (!n) return "";  // Invalid or unsupported mangled name
    // Parse identifier.
    const char* c0 = c;
    while (n-- && *c) c++;
    if (!*c) return "";  // Mangled name is truncated
    std::string id(c0, c);
    // Identifiers starting with "_GLOBAL" are anonymous namespaces.
    ss << (id.substr(0, 7) == "_GLOBAL" ? "(anonymous namespace)" : id);
    // Nested name specifiers end with 'E'.
    if (*c == 'E') break;
    // There are more identifiers to come, add join token.
    ss << "::";
  }
  return ss.str();
}

static const char* get_current_executable_path() {
  static const char* path = []() -> const char* {
    static char buffer[JITIFY_PATH_MAX] = {};
#ifdef __linux__
    if (!::realpath("/proc/self/exe", buffer)) return nullptr;
#elif defined(_WIN32) || defined(_WIN64)
    if (!GetModuleFileNameA(nullptr, buffer, JITIFY_PATH_MAX)) return nullptr;
#endif
    return buffer;
  }();
  return path;
}

inline bool endswith(const std::string& str, const std::string& suffix) {
  return str.size() >= suffix.size() &&
         str.substr(str.size() - suffix.size()) == suffix;
}

// Infers the JIT input type from the filename suffix. If no known suffix is
// present, the filename is assumed to refer to a library, and the associated
// suffix (and possibly prefix) is automatically added to the filename.
inline CUjitInputType get_cuda_jit_input_type(std::string* filename) {
  if (endswith(*filename, ".ptx")) {
    return CU_JIT_INPUT_PTX;
  } else if (endswith(*filename, ".cubin")) {
    return CU_JIT_INPUT_CUBIN;
  } else if (endswith(*filename, ".fatbin")) {
    return CU_JIT_INPUT_FATBINARY;
  } else if (endswith(*filename,
#if defined _WIN32 || defined _WIN64
                      ".obj"
#else  // Linux
                      ".o"
#endif
                      )) {
    return CU_JIT_INPUT_OBJECT;
  } else {  // Assume library
#if defined _WIN32 || defined _WIN64
    if (!endswith(*filename, ".lib")) {
      *filename += ".lib";
    }
#else  // Linux
    if (!endswith(*filename, ".a")) {
      *filename = "lib" + *filename + ".a";
    }
#endif
    return CU_JIT_INPUT_LIBRARY;
  }
}

class CUDAKernel {
  std::vector<std::string> _link_files;
  std::vector<std::string> _link_paths;
  CUlinkState _link_state;
  CUmodule _module;
  CUfunction _kernel;
  std::string _func_name;
  std::string _ptx;
  std::map<std::string, std::string> _global_map;
  std::vector<CUjit_option> _opts;
  std::vector<void*> _optvals;
#ifdef JITIFY_PRINT_LINKER_LOG
  static const unsigned int _log_size = 8192;
  char _error_log[_log_size];
  char _info_log[_log_size];
#endif

  inline void cuda_safe_call(CUresult res) const {
    if (res != CUDA_SUCCESS) {
      const char* msg;
      cuGetErrorName(res, &msg);
      throw std::runtime_error(msg);
    }
  }
  inline void create_module(std::vector<std::string> link_files,
                            std::vector<std::string> link_paths) {
    CUresult result;
#ifndef JITIFY_PRINT_LINKER_LOG
    // WAR since linker log does not seem to be constructed using a single call
    // to cuModuleLoadDataEx.
    if (link_files.empty()) {
      result =
          cuModuleLoadDataEx(&_module, _ptx.c_str(), (unsigned)_opts.size(),
                             _opts.data(), _optvals.data());
    } else
#endif
    {
      cuda_safe_call(cuLinkCreate((unsigned)_opts.size(), _opts.data(),
                                  _optvals.data(), &_link_state));
      cuda_safe_call(cuLinkAddData(_link_state, CU_JIT_INPUT_PTX,
                                   (void*)_ptx.c_str(), _ptx.size(),
                                   "jitified_source.ptx", 0, 0, 0));
      for (int i = 0; i < (int)link_files.size(); ++i) {
        std::string link_file = link_files[i];
        CUjitInputType jit_input_type;
        if (link_file == ".") {
          // Special case for linking to current executable.
          link_file = get_current_executable_path();
          jit_input_type = CU_JIT_INPUT_OBJECT;
        } else {
          // Infer based on filename.
          jit_input_type = get_cuda_jit_input_type(&link_file);
        }
        result = cuLinkAddFile(_link_state, jit_input_type, link_file.c_str(),
                               0, 0, 0);
        int path_num = 0;
        while (result == CUDA_ERROR_FILE_NOT_FOUND &&
               path_num < (int)link_paths.size()) {
          std::string filename = path_join(link_paths[path_num++], link_file);
          result = cuLinkAddFile(_link_state, jit_input_type, filename.c_str(),
                                 0, 0, 0);
        }
#if JITIFY_PRINT_LINKER_LOG
        if (result == CUDA_ERROR_FILE_NOT_FOUND) {
          std::cerr << "Linker error: Device library not found: " << link_file
                    << std::endl;
        } else if (result != CUDA_SUCCESS) {
          std::cerr << "Linker error: Failed to add file: " << link_file
                    << std::endl;
          std::cerr << _error_log << std::endl;
        }
#endif
        cuda_safe_call(result);
      }
      size_t cubin_size;
      void* cubin;
      result = cuLinkComplete(_link_state, &cubin, &cubin_size);
      if (result == CUDA_SUCCESS) {
        result = cuModuleLoadData(&_module, cubin);
      }
    }
#ifdef JITIFY_PRINT_LINKER_LOG
    std::cout << "---------------------------------------" << std::endl;
    std::cout << "--- Linker for "
              << reflection::detail::demangle_cuda_symbol(_func_name.c_str())
              << " ---" << std::endl;
    std::cout << "---------------------------------------" << std::endl;
    std::cout << _info_log << std::endl;
    std::cout << std::endl;
    std::cout << _error_log << std::endl;
    std::cout << "---------------------------------------" << std::endl;
#endif
    cuda_safe_call(result);
    // Allow _func_name to be empty to support cases where we want to generate
    // PTX containing extern symbol definitions but no kernels.
    if (!_func_name.empty()) {
      cuda_safe_call(
          cuModuleGetFunction(&_kernel, _module, _func_name.c_str()));
    }
  }
  inline void destroy_module() {
    if (_link_state) {
      cuda_safe_call(cuLinkDestroy(_link_state));
    }
    _link_state = 0;
    if (_module) {
      cuModuleUnload(_module);
    }
    _module = 0;
  }

  // create a map of __constant__ and __device__ variables in the ptx file
  // mapping demangled to mangled name
  inline void create_global_variable_map() {
    size_t pos = 0;
    while (pos < _ptx.size()) {
      pos = std::min(_ptx.find(".const .align", pos),
                     _ptx.find(".global .align", pos));
      if (pos == std::string::npos) break;
      size_t end = _ptx.find_first_of(";=", pos);
      if (_ptx[end] == '=') --end;
      std::string line = _ptx.substr(pos, end - pos);
      pos = end;
      size_t symbol_start = line.find_last_of(" ") + 1;
      size_t symbol_end = line.find_last_of("[");
      std::string entry = line.substr(symbol_start, symbol_end - symbol_start);
      std::string key = detail::demangle_ptx_variable_name(entry.c_str());
      // Skip unsupported mangled names. E.g., a static variable defined inside
      // a function (such variables are not directly addressable from outside
      // the function, so skipping them is the correct behavior).
      if (key == "") continue;
      _global_map[key] = entry;
    }
  }

  inline void set_linker_log() {
#ifdef JITIFY_PRINT_LINKER_LOG
    _opts.push_back(CU_JIT_INFO_LOG_BUFFER);
    _optvals.push_back((void*)_info_log);
    _opts.push_back(CU_JIT_INFO_LOG_BUFFER_SIZE_BYTES);
    _optvals.push_back((void*)(long)_log_size);
    _opts.push_back(CU_JIT_ERROR_LOG_BUFFER);
    _optvals.push_back((void*)_error_log);
    _opts.push_back(CU_JIT_ERROR_LOG_BUFFER_SIZE_BYTES);
    _optvals.push_back((void*)(long)_log_size);
    _opts.push_back(CU_JIT_LOG_VERBOSE);
    _optvals.push_back((void*)1);
#endif
  }

 public:
  inline CUDAKernel() : _link_state(0), _module(0), _kernel(0) {}
  inline CUDAKernel(const CUDAKernel& other) = delete;
  inline CUDAKernel& operator=(const CUDAKernel& other) = delete;
  inline CUDAKernel(CUDAKernel&& other) = delete;
  inline CUDAKernel& operator=(CUDAKernel&& other) = delete;
  inline CUDAKernel(const char* func_name, const char* ptx,
                    std::vector<std::string> link_files,
                    std::vector<std::string> link_paths, unsigned int nopts = 0,
                    CUjit_option* opts = 0, void** optvals = 0)
      : _link_files(link_files),
        _link_paths(link_paths),
        _link_state(0),
        _module(0),
        _kernel(0),
        _func_name(func_name),
        _ptx(ptx),
        _opts(opts, opts + nopts),
        _optvals(optvals, optvals + nopts) {
    this->set_linker_log();
    this->create_module(link_files, link_paths);
    this->create_global_variable_map();
  }

  inline CUDAKernel& set(const char* func_name, const char* ptx,
                         std::vector<std::string> link_files,
                         std::vector<std::string> link_paths,
                         unsigned int nopts = 0, CUjit_option* opts = 0,
                         void** optvals = 0) {
    this->destroy_module();
    _func_name = func_name;
    _ptx = ptx;
    _link_files = link_files;
    _link_paths = link_paths;
    _opts.assign(opts, opts + nopts);
    _optvals.assign(optvals, optvals + nopts);
    this->set_linker_log();
    this->create_module(link_files, link_paths);
    this->create_global_variable_map();
    return *this;
  }
  inline ~CUDAKernel() { this->destroy_module(); }
  inline operator CUfunction() const { return _kernel; }

  inline CUresult launch(dim3 grid, dim3 block, unsigned int smem,
                         CUstream stream, std::vector<void*> arg_ptrs) const {
    return cuLaunchKernel(_kernel, grid.x, grid.y, grid.z, block.x, block.y,
                          block.z, smem, stream, arg_ptrs.data(), NULL);
  }

  inline void safe_launch(dim3 grid, dim3 block, unsigned int smem,
                          CUstream stream, std::vector<void*> arg_ptrs) const {
    return cuda_safe_call(cuLaunchKernel(_kernel, grid.x, grid.y, grid.z,
                                         block.x, block.y, block.z, smem,
                                         stream, arg_ptrs.data(), NULL));
  }

  inline CUdeviceptr get_global_ptr(const char* name,
                                    size_t* size = nullptr) const {
    CUdeviceptr global_ptr = 0;
    auto global = _global_map.find(name);
    if (global != _global_map.end()) {
      cuda_safe_call(cuModuleGetGlobal(&global_ptr, size, _module,
                                       global->second.c_str()));
    } else {
      throw std::runtime_error(std::string("failed to look up global ") + name);
    }
    return global_ptr;
  }

  template <typename T>
  inline CUresult get_global_data(const char* name, T* data, size_t count,
                                  CUstream stream = 0) const {
    size_t size_bytes;
    CUdeviceptr ptr = get_global_ptr(name, &size_bytes);
    size_t given_size_bytes = count * sizeof(T);
    if (given_size_bytes != size_bytes) {
      throw std::runtime_error(
          std::string("Value for global variable ") + name +
          " has wrong size: got " + std::to_string(given_size_bytes) +
          " bytes, expected " + std::to_string(size_bytes));
    }
    return cuMemcpyDtoHAsync(data, ptr, size_bytes, stream);
  }

  template <typename T>
  inline CUresult set_global_data(const char* name, const T* data, size_t count,
                                  CUstream stream = 0) const {
    size_t size_bytes;
    CUdeviceptr ptr = get_global_ptr(name, &size_bytes);
    size_t given_size_bytes = count * sizeof(T);
    if (given_size_bytes != size_bytes) {
      throw std::runtime_error(
          std::string("Value for global variable ") + name +
          " has wrong size: got " + std::to_string(given_size_bytes) +
          " bytes, expected " + std::to_string(size_bytes));
    }
    return cuMemcpyHtoDAsync(ptr, data, size_bytes, stream);
  }

  const std::string& function_name() const { return _func_name; }
  const std::string& ptx() const { return _ptx; }
  const std::vector<std::string>& link_files() const { return _link_files; }
  const std::vector<std::string>& link_paths() const { return _link_paths; }
};

static const char* jitsafe_header_preinclude_h = R"(
//// WAR for Thrust (which appears to have forgotten to include this in result_of_adaptable_function.h
//#include <type_traits>

//// WAR for Thrust (which appear to have forgotten to include this in error_code.h)
//#include <string>

// WAR for Thrust (which only supports gnuc, clang or msvc)
#define __GNUC__ 4

// WAR for generics/shfl.h
#define THRUST_STATIC_ASSERT(x)

// WAR for CUB
#ifdef __host__
#undef __host__
#endif
#define __host__

// WAR to allow exceptions to be parsed
#define try
#define catch(...)
)";

static const char* jitsafe_header_float_h = R"(
#pragma once

#define FLT_RADIX       2
#define FLT_MANT_DIG    24
#define DBL_MANT_DIG    53
#define FLT_DIG         6
#define DBL_DIG         15
#define FLT_MIN_EXP     -125
#define DBL_MIN_EXP     -1021
#define FLT_MIN_10_EXP  -37
#define DBL_MIN_10_EXP  -307
#define FLT_MAX_EXP     128
#define DBL_MAX_EXP     1024
#define FLT_MAX_10_EXP  38
#define DBL_MAX_10_EXP  308
#define FLT_MAX         3.4028234e38f 
#define DBL_MAX         1.7976931348623157e308 
#define FLT_EPSILON     1.19209289e-7f 
#define DBL_EPSILON     2.220440492503130e-16 
#define FLT_MIN         1.1754943e-38f; 
#define DBL_MIN         2.2250738585072013e-308 
#define FLT_ROUNDS      1
#if defined __cplusplus && __cplusplus >= 201103L
#define FLT_EVAL_METHOD 0
#define DECIMAL_DIG     21
#endif
)";

static const char* jitsafe_header_limits_h = R"(
#pragma once

#if defined _WIN32 || defined _WIN64
 #define __WORDSIZE 32
#else
 #if defined __x86_64__ && !defined __ILP32__
  #define __WORDSIZE 64
 #else
  #define __WORDSIZE 32
 #endif
#endif
#define MB_LEN_MAX  16
#define CHAR_BIT    8
#define SCHAR_MIN   (-128)
#define SCHAR_MAX   127
#define UCHAR_MAX   255
enum {
  _JITIFY_CHAR_IS_UNSIGNED = (char)-1 >= 0,
  CHAR_MIN = _JITIFY_CHAR_IS_UNSIGNED ? 0 : SCHAR_MIN,
  CHAR_MAX = _JITIFY_CHAR_IS_UNSIGNED ? UCHAR_MAX : SCHAR_MAX,
};
#define SHRT_MIN    (-32768)
#define SHRT_MAX    32767
#define USHRT_MAX   65535
#define INT_MIN     (-INT_MAX - 1)
#define INT_MAX     2147483647
#define UINT_MAX    4294967295U
#if __WORDSIZE == 64
 # define LONG_MAX  9223372036854775807L
#else
 # define LONG_MAX  2147483647L
#endif
#define LONG_MIN    (-LONG_MAX - 1L)
#if __WORDSIZE == 64
 #define ULONG_MAX  18446744073709551615UL
#else
 #define ULONG_MAX  4294967295UL
#endif
#define LLONG_MAX  9223372036854775807LL
#define LLONG_MIN  (-LLONG_MAX - 1LL)
#define ULLONG_MAX 18446744073709551615ULL
)";

static const char* jitsafe_header_iterator = R"(
#pragma once

namespace std {
struct output_iterator_tag {};
struct input_iterator_tag {};
struct forward_iterator_tag {};
struct bidirectional_iterator_tag {};
struct random_access_iterator_tag {};
template<class Iterator>
struct iterator_traits {
  typedef typename Iterator::iterator_category iterator_category;
  typedef typename Iterator::value_type        value_type;
  typedef typename Iterator::difference_type   difference_type;
  typedef typename Iterator::pointer           pointer;
  typedef typename Iterator::reference         reference;
};
template<class T>
struct iterator_traits<T*> {
  typedef random_access_iterator_tag iterator_category;
  typedef T                          value_type;
  typedef ptrdiff_t                  difference_type;
  typedef T*                         pointer;
  typedef T&                         reference;
};
template<class T>
struct iterator_traits<T const*> {
  typedef random_access_iterator_tag iterator_category;
  typedef T                          value_type;
  typedef ptrdiff_t                  difference_type;
  typedef T const*                   pointer;
  typedef T const&                   reference;
};
}  // namespace std
)";

// TODO: This is incomplete; need floating point limits
//   Joe Eaton: added IEEE float and double types, none of the smaller types
//              using type specific structs since we can't template on floats.
static const char* jitsafe_header_limits = R"(
#pragma once
#include <cfloat>
#include <climits>
#include <cstdint>
// TODO: epsilon(), infinity(), etc
namespace __jitify_detail {
#if __cplusplus >= 201103L
#define JITIFY_CXX11_CONSTEXPR constexpr
#define JITIFY_CXX11_NOEXCEPT noexcept
#else
#define JITIFY_CXX11_CONSTEXPR
#define JITIFY_CXX11_NOEXCEPT
#endif

struct FloatLimits {
#if __cplusplus >= 201103L
   static JITIFY_CXX11_CONSTEXPR inline __host__ __device__ 
          float lowest() JITIFY_CXX11_NOEXCEPT {   return -FLT_MAX;}
   static JITIFY_CXX11_CONSTEXPR inline __host__ __device__ 
          float min() JITIFY_CXX11_NOEXCEPT {      return FLT_MIN; }
   static JITIFY_CXX11_CONSTEXPR inline __host__ __device__ 
          float max() JITIFY_CXX11_NOEXCEPT {      return FLT_MAX; }
#endif  // __cplusplus >= 201103L
   enum {
   is_specialized    = true,
   is_signed         = true,
   is_integer        = false,
   is_exact          = false,
   has_infinity      = true,
   has_quiet_NaN     = true,
   has_signaling_NaN = true,
   has_denorm        = 1,
   has_denorm_loss   = true,
   round_style       = 1,
   is_iec559         = true,
   is_bounded        = true,
   is_modulo         = false,
   digits            = 24,
   digits10          = 6,
   max_digits10      = 9,
   radix             = 2,
   min_exponent      = -125,
   min_exponent10    = -37,
   max_exponent      = 128,
   max_exponent10    = 38,
   tinyness_before   = false,
   traps             = false
   };
};
struct DoubleLimits {
#if __cplusplus >= 201103L
   static JITIFY_CXX11_CONSTEXPR inline __host__ __device__ 
          double lowest() noexcept { return -DBL_MAX; }
   static JITIFY_CXX11_CONSTEXPR inline __host__ __device__ 
          double min() noexcept { return DBL_MIN; }
   static JITIFY_CXX11_CONSTEXPR inline __host__ __device__ 
          double max() noexcept { return DBL_MAX; }
#endif  // __cplusplus >= 201103L
   enum {
   is_specialized    = true,
   is_signed         = true,
   is_integer        = false,
   is_exact          = false,
   has_infinity      = true,
   has_quiet_NaN     = true,
   has_signaling_NaN = true,
   has_denorm        = 1,
   has_denorm_loss   = true,
   round_style       = 1,
   is_iec559         = true,
   is_bounded        = true,
   is_modulo         = false,
   digits            = 53,
   digits10          = 15,
   max_digits10      = 17,
   radix             = 2,
   min_exponent      = -1021,
   min_exponent10    = -307,
   max_exponent      = 1024,
   max_exponent10    = 308,
   tinyness_before   = false,
   traps             = false
   };
};
template<class T, T Min, T Max, int Digits=-1>
struct IntegerLimits {
	static inline __host__ __device__ T min() { return Min; }
	static inline __host__ __device__ T max() { return Max; }
#if __cplusplus >= 201103L
	static constexpr inline __host__ __device__ T lowest() noexcept {
		return Min;
	}
#endif  // __cplusplus >= 201103L
	enum {
       is_specialized = true,
       digits = (Digits == -1) ? (int)(sizeof(T)*8 - (Min != 0)) : Digits,
       digits10   = (digits * 30103) / 100000,
       is_signed  = ((T)(-1)<0),
       is_integer = true,
       is_exact   = true,
       radix      = 2,
       is_bounded = true,
       is_modulo  = false
	};
};
} // namespace __jitify_detail
namespace std {
template<typename T> struct numeric_limits {
    enum { is_specialized = false };
};
template<> struct numeric_limits<bool>               : public 
__jitify_detail::IntegerLimits<bool,              false,    true,1> {};
template<> struct numeric_limits<char>               : public 
__jitify_detail::IntegerLimits<char,              CHAR_MIN, CHAR_MAX> 
{};
template<> struct numeric_limits<signed char>        : public 
__jitify_detail::IntegerLimits<signed char,       SCHAR_MIN,SCHAR_MAX> 
{};
template<> struct numeric_limits<unsigned char>      : public 
__jitify_detail::IntegerLimits<unsigned char,     0,        UCHAR_MAX> 
{};
template<> struct numeric_limits<wchar_t>            : public 
__jitify_detail::IntegerLimits<wchar_t,           WCHAR_MIN, WCHAR_MAX> {};
template<> struct numeric_limits<short>              : public 
__jitify_detail::IntegerLimits<short,             SHRT_MIN, SHRT_MAX> 
{};
template<> struct numeric_limits<unsigned short>     : public 
__jitify_detail::IntegerLimits<unsigned short,    0,        USHRT_MAX> 
{};
template<> struct numeric_limits<int>                : public 
__jitify_detail::IntegerLimits<int,               INT_MIN,  INT_MAX> {};
template<> struct numeric_limits<unsigned int>       : public 
__jitify_detail::IntegerLimits<unsigned int,      0,        UINT_MAX> 
{};
template<> struct numeric_limits<long>               : public 
__jitify_detail::IntegerLimits<long,              LONG_MIN, LONG_MAX> 
{};
template<> struct numeric_limits<unsigned long>      : public 
__jitify_detail::IntegerLimits<unsigned long,     0,        ULONG_MAX> 
{};
template<> struct numeric_limits<long long>          : public 
__jitify_detail::IntegerLimits<long long,         LLONG_MIN,LLONG_MAX> 
{};
template<> struct numeric_limits<unsigned long long> : public 
__jitify_detail::IntegerLimits<unsigned long long,0,        ULLONG_MAX> 
{};
//template<typename T> struct numeric_limits { static const bool 
//is_signed = ((T)(-1)<0); };
template<> struct numeric_limits<float>              : public 
__jitify_detail::FloatLimits 
{};
template<> struct numeric_limits<double>             : public 
__jitify_detail::DoubleLimits 
{};
}  // namespace std
)";

// TODO: This is highly incomplete
static const char* jitsafe_header_type_traits = R"(
    #pragma once
    #if __cplusplus >= 201103L
    namespace std {

    template<bool B, class T = void> struct enable_if {};
    template<class T>                struct enable_if<true, T> { typedef T type; };
    #if __cplusplus >= 201402L
    template< bool B, class T = void > using enable_if_t = typename enable_if<B,T>::type;
    #endif

    struct true_type  {
      enum { value = true };
      operator bool() const { return true; }
    };
    struct false_type {
      enum { value = false };
      operator bool() const { return false; }
    };

    template<typename T> struct is_floating_point    : false_type {};
    template<> struct is_floating_point<float>       :  true_type {};
    template<> struct is_floating_point<double>      :  true_type {};
    template<> struct is_floating_point<long double> :  true_type {};

    template<class T> struct is_integral              : false_type {};
    template<> struct is_integral<bool>               :  true_type {};
    template<> struct is_integral<char>               :  true_type {};
    template<> struct is_integral<signed char>        :  true_type {};
    template<> struct is_integral<unsigned char>      :  true_type {};
    template<> struct is_integral<short>              :  true_type {};
    template<> struct is_integral<unsigned short>     :  true_type {};
    template<> struct is_integral<int>                :  true_type {};
    template<> struct is_integral<unsigned int>       :  true_type {};
    template<> struct is_integral<long>               :  true_type {};
    template<> struct is_integral<unsigned long>      :  true_type {};
    template<> struct is_integral<long long>          :  true_type {};
    template<> struct is_integral<unsigned long long> :  true_type {};

    template<typename T> struct is_signed    : false_type {};
    template<> struct is_signed<float>       :  true_type {};
    template<> struct is_signed<double>      :  true_type {};
    template<> struct is_signed<long double> :  true_type {};
    template<> struct is_signed<signed char> :  true_type {};
    template<> struct is_signed<short>       :  true_type {};
    template<> struct is_signed<int>         :  true_type {};
    template<> struct is_signed<long>        :  true_type {};
    template<> struct is_signed<long long>   :  true_type {};

    template<typename T> struct is_unsigned             : false_type {};
    template<> struct is_unsigned<unsigned char>      :  true_type {};
    template<> struct is_unsigned<unsigned short>     :  true_type {};
    template<> struct is_unsigned<unsigned int>       :  true_type {};
    template<> struct is_unsigned<unsigned long>      :  true_type {};
    template<> struct is_unsigned<unsigned long long> :  true_type {};

    template<typename T, typename U> struct is_same      : false_type {};
    template<typename T>             struct is_same<T,T> :  true_type {};

    template<class T> struct is_array : false_type {};
    template<class T> struct is_array<T[]> : true_type {};
    template<class T, size_t N> struct is_array<T[N]> : true_type {};

    //partial implementation only of is_function
    template<class> struct is_function : false_type { };
    template<class Ret, class... Args> struct is_function<Ret(Args...)> : true_type {}; //regular
    template<class Ret, class... Args> struct is_function<Ret(Args......)> : true_type {}; // variadic

    template<class> struct result_of;
    template<class F, typename... Args>
    struct result_of<F(Args...)> {
    // TODO: This is a hack; a proper implem is quite complicated.
    typedef typename F::result_type type;
    };

    template <class T> struct remove_reference { typedef T type; };
    template <class T> struct remove_reference<T&> { typedef T type; };
    template <class T> struct remove_reference<T&&> { typedef T type; };
    #if __cplusplus >= 201402L
    template< class T > using remove_reference_t = typename remove_reference<T>::type;
    #endif

    template<class T> struct remove_extent { typedef T type; };
    template<class T> struct remove_extent<T[]> { typedef T type; };
    template<class T, size_t N> struct remove_extent<T[N]> { typedef T type; };
    #if __cplusplus >= 201402L
    template< class T > using remove_extent_t = typename remove_extent<T>::type;
    #endif

    template< class T > struct remove_const          { typedef T type; };
    template< class T > struct remove_const<const T> { typedef T type; };
    template< class T > struct remove_volatile             { typedef T type; };
    template< class T > struct remove_volatile<volatile T> { typedef T type; };
    template< class T > struct remove_cv { typedef typename remove_volatile<typename remove_const<T>::type>::type type; };
    #if __cplusplus >= 201402L
    template< class T > using remove_cv_t       = typename remove_cv<T>::type;
    template< class T > using remove_const_t    = typename remove_const<T>::type;
    template< class T > using remove_volatile_t = typename remove_volatile<T>::type;
    #endif

    template<bool B, class T, class F> struct conditional { typedef T type; };
    template<class T, class F> struct conditional<false, T, F> { typedef F type; };
    #if __cplusplus >= 201402L
    template< bool B, class T, class F > using conditional_t = typename conditional<B,T,F>::type;
    #endif

    namespace __jitify_detail {
    template< class T, bool is_function_type = false > struct add_pointer { using type = typename remove_reference<T>::type*; };
    template< class T > struct add_pointer<T, true> { using type = T; };
    template< class T, class... Args > struct add_pointer<T(Args...), true> { using type = T(*)(Args...); };
    template< class T, class... Args > struct add_pointer<T(Args..., ...), true> { using type = T(*)(Args..., ...); };
    }  // namespace __jitify_detail
    template< class T > struct add_pointer : __jitify_detail::add_pointer<T, is_function<T>::value> {};
    #if __cplusplus >= 201402L
    template< class T > using add_pointer_t = typename add_pointer<T>::type;
    #endif

    template< class T > struct decay {
    private:
      typedef typename remove_reference<T>::type U;
    public:
      typedef typename conditional<is_array<U>::value, typename remove_extent<U>::type*,
        typename conditional<is_function<U>::value,typename add_pointer<U>::type,typename remove_cv<U>::type
        >::type>::type type;
    };
    #if __cplusplus >= 201402L
    template< class T > using decay_t = typename decay<T>::type;
    #endif

<<<<<<< HEAD
    template<class T, T v>
    struct integral_constant {
    static constexpr T value = v;
    typedef T value_type;
    typedef integral_constant type; // using injected-class-name
    constexpr operator value_type() const noexcept { return value; }
    #if __cplusplus >= 201402L
    constexpr value_type operator()() const noexcept { return value; }
    #endif
    };

    template<class T> struct is_lvalue_reference     { static constexpr bool value = false; };
    template<class T> struct is_lvalue_reference<T&> { static constexpr bool value = true; };

    template< class From, class To >
    struct is_convertible {
    static constexpr bool value = true;
    };

    template< class From, class To >
    struct is_base_of {
    static constexpr bool value = true;
    };

    template< class T> struct alignment_of;
    template <size_t Len, size_t Align = 16 > struct aligned_storage;

    } // namespace __jtiify_type_traits_ns
    namespace std { using namespace __jitify_type_traits_ns; }
    using namespace __jitify_type_traits_ns;
=======
    }  // namespace std
>>>>>>> 8635155e
    #endif // c++11
)";

// TODO: INT_FAST8_MAX et al. and a few other misc constants
static const char* jitsafe_header_stdint_h =
    "#pragma once\n"
    "#include <climits>\n"
    "namespace __jitify_stdint_ns {\n"
    "typedef signed char      int8_t;\n"
    "typedef signed short     int16_t;\n"
    "typedef signed int       int32_t;\n"
    "typedef signed long long int64_t;\n"
    "typedef signed char      int_fast8_t;\n"
    "typedef signed short     int_fast16_t;\n"
    "typedef signed int       int_fast32_t;\n"
    "typedef signed long long int_fast64_t;\n"
    "typedef signed char      int_least8_t;\n"
    "typedef signed short     int_least16_t;\n"
    "typedef signed int       int_least32_t;\n"
    "typedef signed long long int_least64_t;\n"
    "typedef signed long long intmax_t;\n"
    "typedef signed long      intptr_t; //optional\n"
    "typedef unsigned char      uint8_t;\n"
    "typedef unsigned short     uint16_t;\n"
    "typedef unsigned int       uint32_t;\n"
    "typedef unsigned long long uint64_t;\n"
    "typedef unsigned char      uint_fast8_t;\n"
    "typedef unsigned short     uint_fast16_t;\n"
    "typedef unsigned int       uint_fast32_t;\n"
    "typedef unsigned long long uint_fast64_t;\n"
    "typedef unsigned char      uint_least8_t;\n"
    "typedef unsigned short     uint_least16_t;\n"
    "typedef unsigned int       uint_least32_t;\n"
    "typedef unsigned long long uint_least64_t;\n"
    "typedef unsigned long long uintmax_t;\n"
    "#define INT8_MIN    SCHAR_MIN\n"
    "#define INT16_MIN   SHRT_MIN\n"
    "#if defined _WIN32 || defined _WIN64\n"
    "#define WCHAR_MIN   SHRT_MIN\n"
    "#define WCHAR_MAX   SHRT_MAX\n"
    "typedef unsigned long long uintptr_t; //optional\n"
    "#else\n"
    "#define WCHAR_MIN   INT_MIN\n"
    "#define WCHAR_MAX   INT_MAX\n"
    "typedef unsigned long      uintptr_t; //optional\n"
    "#endif\n"
    "#define INT32_MIN   INT_MIN\n"
    "#define INT64_MIN   LLONG_MIN\n"
    "#define INT8_MAX    SCHAR_MAX\n"
    "#define INT16_MAX   SHRT_MAX\n"
    "#define INT32_MAX   INT_MAX\n"
    "#define INT64_MAX   LLONG_MAX\n"
    "#define UINT8_MAX   UCHAR_MAX\n"
    "#define UINT16_MAX  USHRT_MAX\n"
    "#define UINT32_MAX  UINT_MAX\n"
    "#define UINT64_MAX  ULLONG_MAX\n"
    "#define INTPTR_MIN  LONG_MIN\n"
    "#define INTMAX_MIN  LLONG_MIN\n"
    "#define INTPTR_MAX  LONG_MAX\n"
    "#define INTMAX_MAX  LLONG_MAX\n"
    "#define UINTPTR_MAX ULONG_MAX\n"
    "#define UINTMAX_MAX ULLONG_MAX\n"
    "#define PTRDIFF_MIN INTPTR_MIN\n"
    "#define PTRDIFF_MAX INTPTR_MAX\n"
    "#define SIZE_MAX    UINT64_MAX\n"
    "} // namespace __jitify_stdint_ns\n"
    "namespace std { using namespace __jitify_stdint_ns; }\n"
    "using namespace __jitify_stdint_ns;\n";

// TODO: offsetof
static const char* jitsafe_header_stddef_h =
    "#pragma once\n"
    "#include <climits>\n"
    "namespace __jitify_stddef_ns {\n"
    "#if __cplusplus >= 201103L\n"
    "typedef decltype(nullptr) nullptr_t;\n"
    "#if defined(_MSC_VER)\n"
    "  typedef double max_align_t;\n"
    "#elif defined(__APPLE__)\n"
    "  typedef long double max_align_t;\n"
    "#else\n"
    "  // Define max_align_t to match the GCC definition.\n"
    "  typedef struct {\n"
    "    long long __jitify_max_align_nonce1\n"
    "        __attribute__((__aligned__(__alignof__(long long))));\n"
    "    long double __jitify_max_align_nonce2\n"
    "        __attribute__((__aligned__(__alignof__(long double))));\n"
    "  } max_align_t;\n"
    "#endif\n"
    "#endif  // __cplusplus >= 201103L\n"
    "#if __cplusplus >= 201703L\n"
    "enum class byte : unsigned char {};\n"
    "#endif  // __cplusplus >= 201703L\n"
    "} // namespace __jitify_stddef_ns\n"
    "namespace std {\n"
    "  // NVRTC provides built-in definitions of ::size_t and ::ptrdiff_t.\n"
    "  using ::size_t;\n"
    "  using ::ptrdiff_t;\n"
    "  using namespace __jitify_stddef_ns;\n"
    "} // namespace std\n"
    "using namespace __jitify_stddef_ns;\n";

static const char* jitsafe_header_stdlib_h =
    "#pragma once\n"
    "#include <stddef.h>\n";
static const char* jitsafe_header_stdio_h =
    "#pragma once\n"
    "#include <stddef.h>\n"
    "#define FILE int\n"
    "int fflush ( FILE * stream );\n"
    "int fprintf ( FILE * stream, const char * format, ... );\n";

static const char* jitsafe_header_string_h =
    "#pragma once\n"
    "char* strcpy ( char * destination, const char * source );\n"
    "int strcmp ( const char * str1, const char * str2 );\n"
    "char* strerror( int errnum );\n";

static const char* jitsafe_header_cstring =
    "#pragma once\n"
    "\n"
    "namespace __jitify_cstring_ns {\n"
    "char* strcpy ( char * destination, const char * source );\n"
    "int strcmp ( const char * str1, const char * str2 );\n"
    "char* strerror( int errnum );\n"
    "} // namespace __jitify_cstring_ns\n"
    "namespace std { using namespace __jitify_cstring_ns; }\n"
    "using namespace __jitify_cstring_ns;\n";

// HACK TESTING (WAR for cub)
static const char* jitsafe_header_iostream =
    "#pragma once\n"
    "#include <ostream>\n"
    "#include <istream>\n";
// HACK TESTING (WAR for Thrust)
static const char* jitsafe_header_ostream =
    "#pragma once\n"
    "\n"
    "namespace std {\n"
    "template<class CharT,class Traits=void>\n"  // = std::char_traits<CharT>
                                                 // >\n"
    "struct basic_ostream {\n"
    "};\n"
    "typedef basic_ostream<char> ostream;\n"
    "ostream& endl(ostream& os);\n"
    "ostream& operator<<( ostream&, ostream& (*f)( ostream& ) );\n"
    "template< class CharT, class Traits > basic_ostream<CharT, Traits>& endl( "
    "basic_ostream<CharT, Traits>& os );\n"
    "template< class CharT, class Traits > basic_ostream<CharT, Traits>& "
    "operator<<( basic_ostream<CharT,Traits>& os, const char* c );\n"
    "#if __cplusplus >= 201103L\n"
    "template< class CharT, class Traits, class T > basic_ostream<CharT, "
    "Traits>& operator<<( basic_ostream<CharT,Traits>&& os, const T& value );\n"
    "#endif  // __cplusplus >= 201103L\n"
    "}  // namespace std\n";

static const char* jitsafe_header_istream =
    "#pragma once\n"
    "\n"
    "namespace std {\n"
    "template<class CharT,class Traits=void>\n"  // = std::char_traits<CharT>
                                                 // >\n"
    "struct basic_istream {\n"
    "};\n"
    "typedef basic_istream<char> istream;\n"
    "}  // namespace std\n";

static const char* jitsafe_header_sstream =
    "#pragma once\n"
    "#include <ostream>\n"
    "#include <istream>\n";

static const char* jitsafe_header_utility =
    "#pragma once\n"
    "namespace std {\n"
    "template<class T1, class T2>\n"
    "struct pair {\n"
    "	T1 first;\n"
    "	T2 second;\n"
    "	inline pair() {}\n"
    "	inline pair(T1 const& first_, T2 const& second_)\n"
    "		: first(first_), second(second_) {}\n"
    "	// TODO: Standard includes many more constructors...\n"
    "	// TODO: Comparison operators\n"
    "};\n"
    "template<class T1, class T2>\n"
    "pair<T1,T2> make_pair(T1 const& first, T2 const& second) {\n"
    "	return pair<T1,T2>(first, second);\n"
    "}\n"
    "}  // namespace std\n";

// TODO: incomplete
static const char* jitsafe_header_vector =
    "#pragma once\n"
    "namespace std {\n"
    "template<class T, class Allocator=void>\n"  // = std::allocator> \n"
    "struct vector {\n"
    "};\n"
    "}  // namespace std\n";

// TODO: incomplete
static const char* jitsafe_header_string =
    "#pragma once\n"
    "namespace std {\n"
    "template<class CharT,class Traits=void,class Allocator=void>\n"
    "struct basic_string {\n"
    "basic_string();\n"
    "basic_string( const CharT* s );\n"  //, const Allocator& alloc =
                                         // Allocator() );\n"
    "const CharT* c_str() const;\n"
    "bool empty() const;\n"
    "void operator+=(const char *);\n"
    "void operator+=(const basic_string &);\n"
    "};\n"
    "typedef basic_string<char> string;\n"
    "}  // namespace std\n";

// TODO: incomplete
static const char* jitsafe_header_stdexcept =
    "#pragma once\n"
    "namespace std {\n"
    "struct runtime_error {\n"
    "explicit runtime_error( const std::string& what_arg );"
    "explicit runtime_error( const char* what_arg );"
    "virtual const char* what() const;\n"
    "};\n"
    "}  // namespace std\n";

// TODO: incomplete
static const char* jitsafe_header_complex =
    "#pragma once\n"
    "namespace std {\n"
    "template<typename T>\n"
    "class complex {\n"
    "	T _real;\n"
    "	T _imag;\n"
    "public:\n"
    "	complex() : _real(0), _imag(0) {}\n"
    "	complex(T const& real, T const& imag)\n"
    "		: _real(real), _imag(imag) {}\n"
    "	complex(T const& real)\n"
    "               : _real(real), _imag(static_cast<T>(0)) {}\n"
    "	T const& real() const { return _real; }\n"
    "	T&       real()       { return _real; }\n"
    "	void real(const T &r) { _real = r; }\n"
    "	T const& imag() const { return _imag; }\n"
    "	T&       imag()       { return _imag; }\n"
    "	void imag(const T &i) { _imag = i; }\n"
    "       complex<T>& operator+=(const complex<T> z)\n"
    "         { _real += z.real(); _imag += z.imag(); return *this; }\n"
    "};\n"
    "template<typename T>\n"
    "complex<T> operator*(const complex<T>& lhs, const complex<T>& rhs)\n"
    "  { return complex<T>(lhs.real()*rhs.real()-lhs.imag()*rhs.imag(),\n"
    "                      lhs.real()*rhs.imag()+lhs.imag()*rhs.real()); }\n"
    "template<typename T>\n"
    "complex<T> operator*(const complex<T>& lhs, const T & rhs)\n"
    "  { return complexs<T>(lhs.real()*rhs,lhs.imag()*rhs); }\n"
    "template<typename T>\n"
    "complex<T> operator*(const T& lhs, const complex<T>& rhs)\n"
    "  { return complexs<T>(rhs.real()*lhs,rhs.imag()*lhs); }\n"
    "}  // namespace std\n";

// TODO: This is incomplete (missing binary and integer funcs, macros,
// constants, types)
static const char* jitsafe_header_math_h =
    "#pragma once\n"
    "namespace __jitify_math_ns {\n"
    "#if __cplusplus >= 201103L\n"
    "#define DEFINE_MATH_UNARY_FUNC_WRAPPER(f) \\\n"
    "	inline double      f(double x)         { return ::f(x); } \\\n"
    "	inline float       f##f(float x)       { return ::f(x); } \\\n"
    "	/*inline long double f##l(long double x) { return ::f(x); }*/ \\\n"
    "	inline float       f(float x)          { return ::f(x); } \\\n"
    "	/*inline long double f(long double x)    { return ::f(x); }*/\n"
    "#else\n"
    "#define DEFINE_MATH_UNARY_FUNC_WRAPPER(f) \\\n"
    "	inline double      f(double x)         { return ::f(x); } \\\n"
    "	inline float       f##f(float x)       { return ::f(x); } \\\n"
    "	/*inline long double f##l(long double x) { return ::f(x); }*/\n"
    "#endif\n"
    "DEFINE_MATH_UNARY_FUNC_WRAPPER(cos)\n"
    "DEFINE_MATH_UNARY_FUNC_WRAPPER(sin)\n"
    "DEFINE_MATH_UNARY_FUNC_WRAPPER(tan)\n"
    "DEFINE_MATH_UNARY_FUNC_WRAPPER(acos)\n"
    "DEFINE_MATH_UNARY_FUNC_WRAPPER(asin)\n"
    "DEFINE_MATH_UNARY_FUNC_WRAPPER(atan)\n"
    "template<typename T> inline T atan2(T y, T x) { return ::atan2(y, x); }\n"
    "DEFINE_MATH_UNARY_FUNC_WRAPPER(cosh)\n"
    "DEFINE_MATH_UNARY_FUNC_WRAPPER(sinh)\n"
    "DEFINE_MATH_UNARY_FUNC_WRAPPER(tanh)\n"
    "DEFINE_MATH_UNARY_FUNC_WRAPPER(exp)\n"
    "template<typename T> inline T frexp(T x, int* exp) { return ::frexp(x, "
    "exp); }\n"
    "template<typename T> inline T ldexp(T x, int  exp) { return ::ldexp(x, "
    "exp); }\n"
    "DEFINE_MATH_UNARY_FUNC_WRAPPER(log)\n"
    "DEFINE_MATH_UNARY_FUNC_WRAPPER(log10)\n"
    "template<typename T> inline T modf(T x, T* intpart) { return ::modf(x, "
    "intpart); }\n"
    "template<typename T> inline T pow(T x, T y) { return ::pow(x, y); }\n"
    "DEFINE_MATH_UNARY_FUNC_WRAPPER(sqrt)\n"
    "DEFINE_MATH_UNARY_FUNC_WRAPPER(ceil)\n"
    "DEFINE_MATH_UNARY_FUNC_WRAPPER(floor)\n"
    "template<typename T> inline T fmod(T n, T d) { return ::fmod(n, d); }\n"
    "DEFINE_MATH_UNARY_FUNC_WRAPPER(fabs)\n"
    "template<typename T> inline T abs(T x) { return ::abs(x); }\n"
    "#if __cplusplus >= 201103L\n"
    "DEFINE_MATH_UNARY_FUNC_WRAPPER(acosh)\n"
    "DEFINE_MATH_UNARY_FUNC_WRAPPER(asinh)\n"
    "DEFINE_MATH_UNARY_FUNC_WRAPPER(atanh)\n"
    "DEFINE_MATH_UNARY_FUNC_WRAPPER(exp2)\n"
    "DEFINE_MATH_UNARY_FUNC_WRAPPER(expm1)\n"
    "template<typename T> inline int ilogb(T x) { return ::ilogb(x); }\n"
    "DEFINE_MATH_UNARY_FUNC_WRAPPER(log1p)\n"
    "DEFINE_MATH_UNARY_FUNC_WRAPPER(log2)\n"
    "DEFINE_MATH_UNARY_FUNC_WRAPPER(logb)\n"
    "template<typename T> inline T scalbn (T x, int n)  { return ::scalbn(x, "
    "n); }\n"
    "template<typename T> inline T scalbln(T x, long n) { return ::scalbn(x, "
    "n); }\n"
    "DEFINE_MATH_UNARY_FUNC_WRAPPER(cbrt)\n"
    "template<typename T> inline T hypot(T x, T y) { return ::hypot(x, y); }\n"
    "DEFINE_MATH_UNARY_FUNC_WRAPPER(erf)\n"
    "DEFINE_MATH_UNARY_FUNC_WRAPPER(erfc)\n"
    "DEFINE_MATH_UNARY_FUNC_WRAPPER(tgamma)\n"
    "DEFINE_MATH_UNARY_FUNC_WRAPPER(lgamma)\n"
    "DEFINE_MATH_UNARY_FUNC_WRAPPER(trunc)\n"
    "DEFINE_MATH_UNARY_FUNC_WRAPPER(round)\n"
    "template<typename T> inline long lround(T x) { return ::lround(x); }\n"
    "template<typename T> inline long long llround(T x) { return ::llround(x); "
    "}\n"
    "DEFINE_MATH_UNARY_FUNC_WRAPPER(rint)\n"
    "template<typename T> inline long lrint(T x) { return ::lrint(x); }\n"
    "template<typename T> inline long long llrint(T x) { return ::llrint(x); "
    "}\n"
    "DEFINE_MATH_UNARY_FUNC_WRAPPER(nearbyint)\n"
    // TODO: remainder, remquo, copysign, nan, nextafter, nexttoward, fdim,
    // fmax, fmin, fma
    "#endif\n"
    "#undef DEFINE_MATH_UNARY_FUNC_WRAPPER\n"
    "} // namespace __jitify_math_ns\n"
    "namespace std { using namespace __jitify_math_ns; }\n"
    "#define M_PI 3.14159265358979323846\n"
    // Note: Global namespace already includes CUDA math funcs
    "//using namespace __jitify_math_ns;\n";

static const char* jitsafe_header_memory_h = R"(
    #pragma once
    #include <string.h>
 )";

// TODO: incomplete
static const char* jitsafe_header_mutex = R"(
    #pragma once
    #if __cplusplus >= 201103L
    namespace std {
    class mutex {
    public:
    void lock();
    bool try_lock();
    void unlock();
    };
    }  // namespace std
    #endif
 )";

static const char* jitsafe_header_algorithm = R"(
    #pragma once
    #if __cplusplus >= 201103L
    namespace std {

    #if __cplusplus == 201103L
    #define JITIFY_CXX14_CONSTEXPR
    #else
    #define JITIFY_CXX14_CONSTEXPR constexpr
    #endif

    template<class T> JITIFY_CXX14_CONSTEXPR const T& max(const T& a, const T& b)
    {
      return (b > a) ? b : a;
    }
    template<class T> JITIFY_CXX14_CONSTEXPR const T& min(const T& a, const T& b)
    {
      return (b < a) ? b : a;
    }

    }  // namespace std
    #endif
 )";

static const char* jitsafe_header_time_h = R"(
    #pragma once
    #define NULL 0
    #define CLOCKS_PER_SEC 1000000
    namespace __jitify_time_ns {
    typedef long time_t;
    struct tm {
      int tm_sec;
      int tm_min;
      int tm_hour;
      int tm_mday;
      int tm_mon;
      int tm_year;
      int tm_wday;
      int tm_yday;
      int tm_isdst;
    };
    #if __cplusplus >= 201703L
    struct timespec {
      time_t tv_sec;
      long tv_nsec;
    };
    #endif
    }  // namespace __jitify_time_ns
    namespace std {
      // NVRTC provides built-in definitions of ::size_t and ::clock_t.
      using ::size_t;
      using ::clock_t;
      using namespace __jitify_time_ns;
    }
    using namespace __jitify_time_ns;
 )";

static const char* jitsafe_header_tuple = R"(
    #pragma once
    #if __cplusplus >= 201103L
    namespace __jitify_tuple_ns {
    template<class... Types > class tuple;
    } // namespace __jitify_tuple_ns
    namespace std { using namespace __jitify_tuple_ns; }
    using namespace __jitify_tuple_ns;
    #endif
 )";

static const char* jitsafe_header_assert = R"(
    #pragma once
 )";

// WAR: These need to be pre-included as a workaround for NVRTC implicitly using
// /usr/include as an include path. The other built-in headers will be included
// lazily as needed.
<<<<<<< HEAD
static const char* preinclude_jitsafe_header_names[] = {"jitify_preinclude.h",
                                                        "limits.h",
                                                        "stdint.h",
                                                        "stdlib.h",
                                                        "stdio.h",
                                                        "string.h",
                                                        "time.h",
                                                        "assert.h"};
=======
static const char* preinclude_jitsafe_header_names[] = {
    "jitify_preinclude.h",
    "limits.h",
    "math.h",
    "memory.h",
    "stdint.h",
    "stdlib.h",
    "stdio.h",
    "string.h",
    "time.h",
};
>>>>>>> 8635155e

template <class T, int N>
int array_size(T (&)[N]) {
  return N;
}
const int preinclude_jitsafe_headers_count =
    array_size(preinclude_jitsafe_header_names);

static const std::map<std::string, std::string>& get_jitsafe_headers_map() {
  static const std::map<std::string, std::string> jitsafe_headers_map = {
      {"jitify_preinclude.h", jitsafe_header_preinclude_h},
      {"float.h", jitsafe_header_float_h},
      {"cfloat", jitsafe_header_float_h},
      {"limits.h", jitsafe_header_limits_h},
      {"climits", jitsafe_header_limits_h},
      {"stdint.h", jitsafe_header_stdint_h},
      {"cstdint", jitsafe_header_stdint_h},
      {"stddef.h", jitsafe_header_stddef_h},
      {"cstddef", jitsafe_header_stddef_h},
      {"stdlib.h", jitsafe_header_stdlib_h},
      {"cstdlib", jitsafe_header_stdlib_h},
      {"stdio.h", jitsafe_header_stdio_h},
      {"cstdio", jitsafe_header_stdio_h},
      {"string.h", jitsafe_header_string_h},
      {"cstring", jitsafe_header_cstring},
      {"iterator", jitsafe_header_iterator},
      {"limits", jitsafe_header_limits},
      {"type_traits", jitsafe_header_type_traits},
      {"utility", jitsafe_header_utility},
      {"math.h", jitsafe_header_math_h},
      {"cmath", jitsafe_header_math_h},
      {"memory.h", jitsafe_header_memory_h},
      {"complex", jitsafe_header_complex},
      {"iostream", jitsafe_header_iostream},
      {"ostream", jitsafe_header_ostream},
      {"istream", jitsafe_header_istream},
      {"sstream", jitsafe_header_sstream},
      {"vector", jitsafe_header_vector},
      {"string", jitsafe_header_string},
      {"stdexcept", jitsafe_header_stdexcept},
      {"mutex", jitsafe_header_mutex},
      {"algorithm", jitsafe_header_algorithm},
      {"time.h", jitsafe_header_time_h},
      {"ctime", jitsafe_header_time_h},
      {"tuple", jitsafe_header_tuple},
      {"assert.h", jitsafe_header_assert},
      {"cassert", jitsafe_header_assert}};
  return jitsafe_headers_map;
}

inline void add_options_from_env(std::vector<std::string>& options) {
  // Add options from environment variable
  const char* env_options = std::getenv("JITIFY_OPTIONS");
  if (env_options) {
    std::stringstream ss;
    ss << env_options;
    std::string opt;
    while (!(ss >> opt).fail()) {
      options.push_back(opt);
    }
  }
  // Add options from JITIFY_OPTIONS macro
#ifdef JITIFY_OPTIONS
#define JITIFY_TOSTRING_IMPL(x) #x
#define JITIFY_TOSTRING(x) JITIFY_TOSTRING_IMPL(x)
  std::stringstream ss;
  ss << JITIFY_TOSTRING(JITIFY_OPTIONS);
  std::string opt;
  while (!(ss >> opt).fail()) {
    options.push_back(opt);
  }
#undef JITIFY_TOSTRING
#undef JITIFY_TOSTRING_IMPL
#endif  // JITIFY_OPTIONS
}

inline void detect_and_add_cuda_arch(std::vector<std::string>& options) {
  for (int i = 0; i < (int)options.size(); ++i) {
    // Note that this will also match the middle of "--gpu-architecture".
    if (options[i].find("-arch") != std::string::npos) {
      // Arch already specified in options
      return;
    }
  }
  // Use the compute capability of the current device
  // TODO: Check these API calls for errors
  cudaError_t status;
  int device;
  status = cudaGetDevice(&device);
  if (status != cudaSuccess) {
    throw std::runtime_error(
        std::string(
            "Failed to detect GPU architecture: cudaGetDevice failed: ") +
        cudaGetErrorString(status));
  }
  int cc_major;
  cudaDeviceGetAttribute(&cc_major, cudaDevAttrComputeCapabilityMajor, device);
  int cc_minor;
  cudaDeviceGetAttribute(&cc_minor, cudaDevAttrComputeCapabilityMinor, device);
  int cc = cc_major * 10 + cc_minor;
  // Note: We must limit the architecture to the max supported by the current
  //         version of NVRTC, otherwise newer hardware will cause errors
  //         on older versions of CUDA.
  // TODO: It would be better to detect this somehow, rather than hard-coding it

  // Tegra chips do not have forwards compatibility so we need to special case
  // them.
  bool is_tegra = ((cc_major == 3 && cc_minor == 2) ||  // Logan
                   (cc_major == 5 && cc_minor == 3) ||  // Erista
                   (cc_major == 6 && cc_minor == 2) ||  // Parker
                   (cc_major == 7 && cc_minor == 2));   // Xavier
  if (!is_tegra) {
    // ensure that future CUDA versions just work (even if suboptimal)
    const int cuda_major = std::min(10, CUDA_VERSION / 1000);
    // clang-format off
    switch (cuda_major) {
      case 10: cc = std::min(cc, 75); break; // Turing
      case  9: cc = std::min(cc, 70); break; // Volta
      case  8: cc = std::min(cc, 61); break; // Pascal
      case  7: cc = std::min(cc, 52); break; // Maxwell
      default:
        throw std::runtime_error("Unexpected CUDA major version " +
                                 std::to_string(cuda_major));
    }
    // clang-format on
  }

  std::stringstream ss;
  ss << cc;
  options.push_back("-arch=compute_" + ss.str());
}

inline void detect_and_add_cxx11_flag(std::vector<std::string>& options) {
  // Reverse loop so we can erase on the fly.
  for (int i = (int)options.size() - 1; i >= 0; --i) {
    if (options[i].find("-std=c++98") != std::string::npos) {
      // NVRTC doesn't support specifying c++98 explicitly, so we remove it.
      options.erase(options.begin() + i);
      return;
    } else if (options[i].find("-std") != std::string::npos) {
      // Some other standard was explicitly specified, don't change anything.
      return;
    }
  }
  // Jitify must be compiled with C++11 support, so we default to enabling it
  // for the JIT-compiled code too.
  options.push_back("-std=c++11");
}

inline void split_compiler_and_linker_options(
    std::vector<std::string> options,
    std::vector<std::string>* compiler_options,
    std::vector<std::string>* linker_files,
    std::vector<std::string>* linker_paths) {
  for (int i = 0; i < (int)options.size(); ++i) {
    std::string opt = options[i];
    std::string flag = opt.substr(0, 2);
    std::string value = opt.substr(2);
    if (flag == "-l") {
      linker_files->push_back(value);
    } else if (flag == "-L") {
      linker_paths->push_back(value);
    } else {
      compiler_options->push_back(opt);
    }
  }
}

inline bool pop_remove_unused_globals_flag(std::vector<std::string>* options) {
  auto it = std::remove_if(
      options->begin(), options->end(), [](const std::string& opt) {
        return opt.find("-remove-unused-globals") != std::string::npos;
      });
  if (it != options->end()) {
    options->resize(it - options->begin());
    return true;
  }
  return false;
}

inline std::string ptx_parse_decl_name(const std::string& line) {
  size_t name_end = line.find_first_of("[;");
  if (name_end == std::string::npos) {
    throw std::runtime_error(
        "Failed to parse .global/.const declaration in PTX: expected a "
        "semicolon");
  }
  size_t name_start_minus1 = line.find_last_of(" \t", name_end);
  if (name_start_minus1 == std::string::npos) {
    throw std::runtime_error(
        "Failed to parse .global/.const declaration in PTX: expected "
        "whitespace");
  }
  size_t name_start = name_start_minus1 + 1;
  std::string name = line.substr(name_start, name_end - name_start);
  return name;
}

inline void ptx_remove_unused_globals(std::string* ptx) {
  std::istringstream iss(*ptx);
  std::vector<std::string> lines;
  std::unordered_map<size_t, std::string> line_num_to_global_name;
  std::unordered_set<std::string> name_set;
  for (std::string line; std::getline(iss, line);) {
    size_t line_num = lines.size();
    lines.push_back(line);
    auto terms = split_string(line);
    if (terms.size() <= 1) continue;  // Ignore lines with no arguments
    if (terms[0].substr(0, 2) == "//") continue;  // Ignore comment lines
    if (terms[0].substr(0, 7) == ".global" ||
        terms[0].substr(0, 6) == ".const") {
      line_num_to_global_name.emplace(line_num, ptx_parse_decl_name(line));
      continue;
    }
    if (terms[0][0] == '.') continue;  // Ignore .version, .reg, .param etc.
    // Note: The first term will always be an instruction name; starting at 1
    // also allows unchecked inspection of the previous term.
    for (int i = 1; i < (int)terms.size(); ++i) {
      if (terms[i].substr(0, 2) == "//") break;  // Ignore comments
      // Note: The characters '.' and '%' are not treated as delimiters.
      const char* token_delims = " \t()[]{},;+-*/~&|^?:=!<>\"'\\";
      for (auto token : split_string(terms[i], -1, token_delims)) {
        if (  // Ignore non-names
            !(std::isalpha(token[0]) || token[0] == '_' || token[0] == '$') ||
            token.find('.') != std::string::npos ||
            // Ignore variable/parameter declarations
            terms[i - 1][0] == '.' ||
            // Ignore branch instructions
            (token == "bra" && terms[i - 1][0] == '@') ||
            // Ignore branch labels
            (token.substr(0, 2) == "BB" &&
             terms[i - 1].substr(0, 3) == "bra")) {
          continue;
        }
        name_set.insert(token);
      }
    }
  }
  std::ostringstream oss;
  for (size_t line_num = 0; line_num < lines.size(); ++line_num) {
    auto it = line_num_to_global_name.find(line_num);
    if (it != line_num_to_global_name.end()) {
      const std::string& name = it->second;
      if (!name_set.count(name)) {
        continue;  // Remove unused .global declaration.
      }
    }
    oss << lines[line_num] << '\n';
  }
  *ptx = oss.str();
}

inline nvrtcResult compile_kernel(std::string program_name,
                                  std::map<std::string, std::string> sources,
                                  std::vector<std::string> options,
                                  std::string instantiation = "",
                                  std::string* log = 0, std::string* ptx = 0,
                                  std::string* mangled_instantiation = 0) {
  std::string program_source = sources[program_name];
  // Build arrays of header names and sources
  std::vector<const char*> header_names_c;
  std::vector<const char*> header_sources_c;
  int num_headers = (int)(sources.size() - 1);
  header_names_c.reserve(num_headers);
  header_sources_c.reserve(num_headers);
  typedef std::map<std::string, std::string> source_map;
  for (source_map::const_iterator iter = sources.begin(); iter != sources.end();
       ++iter) {
    std::string const& name = iter->first;
    std::string const& code = iter->second;
    if (name == program_name) {
      continue;
    }
    header_names_c.push_back(name.c_str());
    header_sources_c.push_back(code.c_str());
  }

  // TODO: This WAR is expected to be unnecessary as of CUDA > 10.2.
  bool should_remove_unused_globals =
      detail::pop_remove_unused_globals_flag(&options);

  std::vector<const char*> options_c(options.size() + 2);
  options_c[0] = "--device-as-default-execution-space";
  options_c[1] = "--pre-include=jitify_preinclude.h";
  for (int i = 0; i < (int)options.size(); ++i) {
    options_c[i + 2] = options[i].c_str();
  }

#if CUDA_VERSION < 8000
  std::string inst_dummy;
  if (!instantiation.empty()) {
    // WAR for no nvrtcAddNameExpression before CUDA 8.0
    // Force template instantiation by adding dummy reference to kernel
    inst_dummy = "__jitify_instantiation";
    program_source +=
        "\nvoid* " + inst_dummy + " = (void*)" + instantiation + ";\n";
  }
#endif

#define CHECK_NVRTC(call)                         \
  do {                                            \
    nvrtcResult check_nvrtc_macro_ret = call;     \
    if (check_nvrtc_macro_ret != NVRTC_SUCCESS) { \
      return check_nvrtc_macro_ret;               \
    }                                             \
  } while (0)

  nvrtcProgram nvrtc_program;
  CHECK_NVRTC(nvrtcCreateProgram(
      &nvrtc_program, program_source.c_str(), program_name.c_str(), num_headers,
      header_sources_c.data(), header_names_c.data()));

#if CUDA_VERSION >= 8000
  if (!instantiation.empty()) {
    CHECK_NVRTC(nvrtcAddNameExpression(nvrtc_program, instantiation.c_str()));
  }
#endif

  nvrtcResult ret = nvrtcCompileProgram(nvrtc_program, (int)options_c.size(),
                                        options_c.data());
  if (log) {
    size_t logsize;
    CHECK_NVRTC(nvrtcGetProgramLogSize(nvrtc_program, &logsize));
    std::vector<char> vlog(logsize, 0);
    CHECK_NVRTC(nvrtcGetProgramLog(nvrtc_program, vlog.data()));
    log->assign(vlog.data(), logsize);
  }
  if (ret != NVRTC_SUCCESS) {
    return ret;
  }

  if (ptx) {
    size_t ptxsize;
    CHECK_NVRTC(nvrtcGetPTXSize(nvrtc_program, &ptxsize));
    std::vector<char> vptx(ptxsize);
    CHECK_NVRTC(nvrtcGetPTX(nvrtc_program, vptx.data()));
    ptx->assign(vptx.data(), ptxsize);
    if (should_remove_unused_globals) {
      detail::ptx_remove_unused_globals(ptx);
    }
  }

  if (!instantiation.empty() && mangled_instantiation) {
#if CUDA_VERSION >= 8000
    const char* mangled_instantiation_cstr;
    // Note: The returned string pointer becomes invalid after
    //         nvrtcDestroyProgram has been called, so we save it.
    CHECK_NVRTC(nvrtcGetLoweredName(nvrtc_program, instantiation.c_str(),
                                    &mangled_instantiation_cstr));
    *mangled_instantiation = mangled_instantiation_cstr;
#else
    // Extract mangled kernel template instantiation from PTX
    inst_dummy += " = ";  // Note: This must match how the PTX is generated
    int mi_beg = ptx->find(inst_dummy) + inst_dummy.size();
    int mi_end = ptx->find(";", mi_beg);
    *mangled_instantiation = ptx->substr(mi_beg, mi_end - mi_beg);
#endif
  }

  CHECK_NVRTC(nvrtcDestroyProgram(&nvrtc_program));
#undef CHECK_NVRTC
  return NVRTC_SUCCESS;
}

inline void load_program(std::string const& cuda_source,
                         std::vector<std::string> const& headers,
                         file_callback_type file_callback,
                         std::vector<std::string>* include_paths,
                         std::map<std::string, std::string>* program_sources,
                         std::vector<std::string>* program_options,
                         std::string* program_name) {
  // Extract include paths from compile options
  std::vector<std::string>::iterator iter = program_options->begin();
  while (iter != program_options->end()) {
    std::string const& opt = *iter;
    if (opt.substr(0, 2) == "-I") {
      include_paths->push_back(opt.substr(2));
      iter = program_options->erase(iter);
    } else {
      ++iter;
    }
  }

  // Load program source
  if (!detail::load_source(cuda_source, *program_sources, "", *include_paths,
                           file_callback)) {
    throw std::runtime_error("Source not found: " + cuda_source);
  }
  *program_name = program_sources->begin()->first;

  // Maps header include names to their full file paths.
  std::map<std::string, std::string> header_fullpaths;

  // Load header sources
  for (std::string const& header : headers) {
    if (!detail::load_source(header, *program_sources, "", *include_paths,
                             file_callback, &header_fullpaths)) {
      // **TODO: Deal with source not found
      throw std::runtime_error("Source not found: " + header);
    }
  }

#if JITIFY_PRINT_SOURCE
  std::string& program_source = (*program_sources)[*program_name];
  std::cout << "---------------------------------------" << std::endl;
  std::cout << "--- Source of " << *program_name << " ---" << std::endl;
  std::cout << "---------------------------------------" << std::endl;
  detail::print_with_line_numbers(program_source);
  std::cout << "---------------------------------------" << std::endl;
#endif

  std::vector<std::string> compiler_options, linker_files, linker_paths;
  detail::split_compiler_and_linker_options(*program_options, &compiler_options,
                                            &linker_files, &linker_paths);

  // If no arch is specified at this point we use whatever the current
  // context is. This ensures we pick up the correct internal headers
  // for arch-dependent compilation, e.g., some intrinsics are only
  // present for specific architectures.
  detail::detect_and_add_cuda_arch(compiler_options);
  detail::detect_and_add_cxx11_flag(compiler_options);

  // Iteratively try to compile the sources, and use the resulting errors to
  // identify missing headers.
  std::string log;
  nvrtcResult ret;
  while ((ret = detail::compile_kernel(*program_name, *program_sources,
                                       compiler_options, "", &log)) ==
         NVRTC_ERROR_COMPILATION) {
    std::string include_name;
    std::string include_parent;
    int line_num = 0;
    if (!detail::extract_include_info_from_compile_error(
            log, include_name, include_parent, line_num)) {
#if JITIFY_PRINT_LOG
      detail::print_compile_log(*program_name, log);
#endif
      // There was a non include-related compilation error
      // TODO: How to handle error?
      throw std::runtime_error("Runtime compilation failed");
    }

    bool is_included_with_quotes = false;
    if (program_sources->count(include_parent)) {
      const std::string& parent_source = (*program_sources)[include_parent];
      is_included_with_quotes =
          is_include_directive_with_quotes(parent_source, line_num);
    }

    // Try to load the new header
    // Note: This fullpath lookup is needed because the compiler error
    // messages have the include name of the header instead of its full path.
    std::string include_parent_fullpath = header_fullpaths[include_parent];
    std::string include_path = detail::path_base(include_parent_fullpath);
    if (detail::load_source(include_name, *program_sources, include_path,
                            *include_paths, file_callback, &header_fullpaths,
                            is_included_with_quotes)) {
#if JITIFY_PRINT_HEADER_PATHS
      std::cout << "Found #include " << include_name << " from "
                << include_parent << ":" << line_num << " ["
                << include_parent_fullpath << "]"
                << " at:\n  " << header_fullpaths[include_name] << std::endl;
#endif
    } else {  // Failed to find header file.
      // Comment-out the include line and print a warning
      if (!program_sources->count(include_parent)) {
        // ***TODO: Unless there's another mechanism (e.g., potentially
        //            the parent path vs. filename problem), getting
        //            here means include_parent was found automatically
        //            in a system include path.
        //            We need a WAR to zap it from *its parent*.

        typedef std::map<std::string, std::string> source_map;
        for (source_map::const_iterator it = program_sources->begin();
             it != program_sources->end(); ++it) {
          std::cout << "  " << it->first << std::endl;
        }
        throw std::out_of_range(include_parent +
                                " not in loaded sources!"
                                " This may be due to a header being loaded by"
                                " NVRTC without Jitify's knowledge.");
      }
      std::string& parent_source = (*program_sources)[include_parent];
      parent_source = detail::comment_out_code_line(line_num, parent_source);
#if JITIFY_PRINT_LOG
      std::cout << include_parent << "(" << line_num
                << "): warning: " << include_name << ": [jitify] File not found"
                << std::endl;
#endif
    }
  }
  if (ret != NVRTC_SUCCESS) {
#if JITIFY_PRINT_LOG
    if (ret == NVRTC_ERROR_INVALID_OPTION) {
      std::cout << "Compiler options: ";
      for (int i = 0; i < (int)compiler_options.size(); ++i) {
        std::cout << compiler_options[i] << " ";
      }
      std::cout << std::endl;
    }
#endif
    throw std::runtime_error(std::string("NVRTC error: ") +
                             nvrtcGetErrorString(ret));
  }
}

inline void instantiate_kernel(
    std::string const& program_name,
    std::map<std::string, std::string> const& program_sources,
    std::string const& instantiation, std::vector<std::string> const& options,
    std::string* log, std::string* ptx, std::string* mangled_instantiation,
    std::vector<std::string>* linker_files,
    std::vector<std::string>* linker_paths) {
  std::vector<std::string> compiler_options;
  detail::split_compiler_and_linker_options(options, &compiler_options,
                                            linker_files, linker_paths);

  nvrtcResult ret =
      detail::compile_kernel(program_name, program_sources, compiler_options,
                             instantiation, log, ptx, mangled_instantiation);
#if JITIFY_PRINT_LOG
  if (log->size() > 1) {
    detail::print_compile_log(program_name, *log);
  }
#endif
  if (ret != NVRTC_SUCCESS) {
    throw std::runtime_error(std::string("NVRTC error: ") +
                             nvrtcGetErrorString(ret));
  }

#if JITIFY_PRINT_PTX
  std::cout << "---------------------------------------" << std::endl;
  std::cout << *mangled_instantiation << std::endl;
  std::cout << "---------------------------------------" << std::endl;
  std::cout << "--- PTX for " << mangled_instantiation << " in " << program_name
            << " ---" << std::endl;
  std::cout << "---------------------------------------" << std::endl;
  std::cout << *ptx << std::endl;
  std::cout << "---------------------------------------" << std::endl;
#endif
}

inline void get_1d_max_occupancy(CUfunction func,
                                 CUoccupancyB2DSize smem_callback,
                                 unsigned int* smem, int max_block_size,
                                 unsigned int flags, int* grid, int* block) {
  if (!func) {
    throw std::runtime_error(
        "Kernel pointer is NULL; you may need to define JITIFY_THREAD_SAFE "
        "1");
  }
  CUresult res = cuOccupancyMaxPotentialBlockSizeWithFlags(
      grid, block, func, smem_callback, *smem, max_block_size, flags);
  if (res != CUDA_SUCCESS) {
    const char* msg;
    cuGetErrorName(res, &msg);
    throw std::runtime_error(msg);
  }
  if (smem_callback) {
    *smem = (unsigned int)smem_callback(*block);
  }
}

}  // namespace detail

//! \endcond

class KernelInstantiation;
class Kernel;
class Program;
class JitCache;

struct ProgramConfig {
  std::vector<std::string> options;
  std::vector<std::string> include_paths;
  std::string name;
  typedef std::map<std::string, std::string> source_map;
  source_map sources;
};

class JitCache_impl {
  friend class Program_impl;
  friend class KernelInstantiation_impl;
  friend class KernelLauncher_impl;
  typedef uint64_t key_type;
  jitify::ObjectCache<key_type, detail::CUDAKernel> _kernel_cache;
  jitify::ObjectCache<key_type, ProgramConfig> _program_config_cache;
  std::vector<std::string> _options;
#if JITIFY_THREAD_SAFE
  std::mutex _kernel_cache_mutex;
  std::mutex _program_cache_mutex;
#endif
 public:
  inline JitCache_impl(size_t cache_size)
      : _kernel_cache(cache_size), _program_config_cache(cache_size) {
    detail::add_options_from_env(_options);

    // Bootstrap the cuda context to avoid errors
    cudaFree(0);
  }
};

class Program_impl {
  // A friendly class
  friend class Kernel_impl;
  friend class KernelLauncher_impl;
  friend class KernelInstantiation_impl;
  // TODO: This can become invalid if JitCache is destroyed before the
  //         Program object is. However, this can't happen if JitCache
  //           instances are static.
  JitCache_impl& _cache;
  uint64_t _hash;
  ProgramConfig* _config;
  void load_sources(std::string source, std::vector<std::string> headers,
                    std::vector<std::string> options,
                    file_callback_type file_callback);

 public:
  inline Program_impl(JitCache_impl& cache, std::string source,
                      jitify::detail::vector<std::string> headers = 0,
                      jitify::detail::vector<std::string> options = 0,
                      file_callback_type file_callback = 0);
  inline Program_impl(Program_impl const&) = default;
  inline Program_impl(Program_impl&&) = default;
  inline std::vector<std::string> const& options() const {
    return _config->options;
  }
  inline std::string const& name() const { return _config->name; }
  inline ProgramConfig::source_map const& sources() const {
    return _config->sources;
  }
  inline std::vector<std::string> const& include_paths() const {
    return _config->include_paths;
  }
};

class Kernel_impl {
  friend class KernelLauncher_impl;
  friend class KernelInstantiation_impl;
  Program_impl _program;
  std::string _name;
  std::vector<std::string> _options;
  uint64_t _hash;

 public:
  inline Kernel_impl(Program_impl const& program, std::string name,
                     jitify::detail::vector<std::string> options = 0);
  inline Kernel_impl(Kernel_impl const&) = default;
  inline Kernel_impl(Kernel_impl&&) = default;
};

class KernelInstantiation_impl {
  friend class KernelLauncher_impl;
  Kernel_impl _kernel;
  uint64_t _hash;
  std::string _template_inst;
  std::vector<std::string> _options;
  detail::CUDAKernel* _cuda_kernel;
  inline void print() const;
  void build_kernel();

 public:
  inline KernelInstantiation_impl(
      Kernel_impl const& kernel, std::vector<std::string> const& template_args);
  inline KernelInstantiation_impl(KernelInstantiation_impl const&) = default;
  inline KernelInstantiation_impl(KernelInstantiation_impl&&) = default;
  detail::CUDAKernel const& cuda_kernel() const { return *_cuda_kernel; }
};

class KernelLauncher_impl {
  KernelInstantiation_impl _kernel_inst;
  dim3 _grid;
  dim3 _block;
  unsigned int _smem;
  cudaStream_t _stream;

 public:
  inline KernelLauncher_impl(KernelInstantiation_impl const& kernel_inst,
                             dim3 grid, dim3 block, unsigned int smem = 0,
                             cudaStream_t stream = 0)
      : _kernel_inst(kernel_inst),
        _grid(grid),
        _block(block),
        _smem(smem),
        _stream(stream) {}
  inline KernelLauncher_impl(KernelLauncher_impl const&) = default;
  inline KernelLauncher_impl(KernelLauncher_impl&&) = default;
  inline CUresult launch(
      jitify::detail::vector<void*> arg_ptrs,
      jitify::detail::vector<std::string> arg_types = 0) const;
  inline void safe_launch(
      jitify::detail::vector<void*> arg_ptrs,
      jitify::detail::vector<std::string> arg_types = 0) const;

 private:
  inline void pre_launch(
      jitify::detail::vector<std::string> arg_types = 0) const;
};

/*! An object representing a configured and instantiated kernel ready
 *    for launching.
 */
class KernelLauncher {
  std::unique_ptr<KernelLauncher_impl const> _impl;

 public:
  inline KernelLauncher(KernelInstantiation const& kernel_inst, dim3 grid,
                        dim3 block, unsigned int smem = 0,
                        cudaStream_t stream = 0);

  // Note: It's important that there is no implicit conversion required
  //         for arg_ptrs, because otherwise the parameter pack version
  //         below gets called instead (probably resulting in a segfault).
  /*! Launch the kernel.
   *
   *  \param arg_ptrs  A vector of pointers to each function argument for the
   *    kernel.
   *  \param arg_types A vector of function argument types represented
   *    as code-strings. This parameter is optional and is only used to print
   *    out the function signature.
   */
  inline CUresult launch(
      std::vector<void*> arg_ptrs = std::vector<void*>(),
      jitify::detail::vector<std::string> arg_types = 0) const {
    return _impl->launch(arg_ptrs, arg_types);
  }

  /*! Launch the kernel and check for cuda errors.
   *
   *  \see launch
   */
  inline void safe_launch(
      std::vector<void*> arg_ptrs = std::vector<void*>(),
      jitify::detail::vector<std::string> arg_types = 0) const {
    _impl->safe_launch(arg_ptrs, arg_types);
  }

  // Regular function call syntax
  /*! Launch the kernel.
   *
   *  \see launch
   */
  template <typename... ArgTypes>
  inline CUresult operator()(ArgTypes&&... args) const {
    return this->launch(std::forward<ArgTypes>(args)...);
  }
  /*! Launch the kernel.
   *
   *  \param args Function arguments for the kernel.
   */
  template <typename... ArgTypes>
  inline CUresult launch(ArgTypes&&... args) const {
    return this->launch(
        std::vector<void*>({(void*)&std::forward<ArgTypes>(args)...}),
        {reflection::reflect<ArgTypes>()...});
  }
  /*! Launch the kernel and check for cuda errors.
   *
   *  \param args Function arguments for the kernel.
   */
  template <typename... ArgTypes>
  inline void safe_launch(ArgTypes&&... args) const {
    this->safe_launch(
        std::vector<void*>({(void*)&std::forward<ArgTypes>(args)...}),
        {reflection::reflect<ArgTypes>()...});
  }
};

/*! An object representing a kernel instantiation made up of a Kernel and
 *    template arguments.
 */
class KernelInstantiation {
  friend class KernelLauncher;
  std::unique_ptr<KernelInstantiation_impl const> _impl;

 public:
  inline KernelInstantiation(Kernel const& kernel,
                             std::vector<std::string> const& template_args);

  /*! Implicit conversion to the underlying CUfunction object.
   *
   * \note This allows use of CUDA APIs like
   *   cuOccupancyMaxActiveBlocksPerMultiprocessor.
   */
  inline operator CUfunction() const { return _impl->cuda_kernel(); }

  /*! Configure the kernel launch.
   *
   *  \see configure
   */
  inline KernelLauncher operator()(dim3 grid, dim3 block, unsigned int smem = 0,
                                   cudaStream_t stream = 0) const {
    return this->configure(grid, block, smem, stream);
  }
  /*! Configure the kernel launch.
   *
   *  \param grid   The thread grid dimensions for the launch.
   *  \param block  The thread block dimensions for the launch.
   *  \param smem   The amount of shared memory to dynamically allocate, in
   * bytes.
   *  \param stream The CUDA stream to launch the kernel in.
   */
  inline KernelLauncher configure(dim3 grid, dim3 block, unsigned int smem = 0,
                                  cudaStream_t stream = 0) const {
    return KernelLauncher(*this, grid, block, smem, stream);
  }
  /*! Configure the kernel launch with a 1-dimensional block and grid chosen
   *  automatically to maximise occupancy.
   *
   * \param max_block_size  The upper limit on the block size, or 0 for no
   * limit.
   * \param smem  The amount of shared memory to dynamically allocate, in bytes.
   * \param smem_callback  A function returning smem for a given block size (overrides \p smem).
   * \param stream The CUDA stream to launch the kernel in.
   * \param flags The flags to pass to cuOccupancyMaxPotentialBlockSizeWithFlags.
   */
  inline KernelLauncher configure_1d_max_occupancy(
      int max_block_size = 0, unsigned int smem = 0,
      CUoccupancyB2DSize smem_callback = 0, cudaStream_t stream = 0,
      unsigned int flags = 0) const {
    int grid;
    int block;
    CUfunction func = _impl->cuda_kernel();
    detail::get_1d_max_occupancy(func, smem_callback, &smem, max_block_size,
                                 flags, &grid, &block);
    return this->configure(grid, block, smem, stream);
  }

  /*
   * \deprecated Use \p get_global_ptr instead.
   */
  inline CUdeviceptr get_constant_ptr(const char* name,
                                      size_t* size = nullptr) const {
    return get_global_ptr(name, size);
  }

  /*
   * Get a device pointer to a global __constant__ or __device__ variable using
   * its un-mangled name. If provided, *size is set to the size of the variable
   * in bytes.
   */
  inline CUdeviceptr get_global_ptr(const char* name,
                                    size_t* size = nullptr) const {
    return _impl->cuda_kernel().get_global_ptr(name, size);
  }

  /*
   * Copy data from a global __constant__ or __device__ array to the host using
   * its un-mangled name.
   */
  template <typename T>
  inline CUresult get_global_array(const char* name, T* data, size_t count,
                                   CUstream stream = 0) const {
    return _impl->cuda_kernel().get_global_data(name, data, count, stream);
  }

  /*
   * Copy a value from a global __constant__ or __device__ variable to the host
   * using its un-mangled name.
   */
  template <typename T>
  inline CUresult get_global_value(const char* name, T* value,
                                   CUstream stream = 0) const {
    return get_global_array(name, value, 1, stream);
  }

  /*
   * Copy data from the host to a global __constant__ or __device__ array using
   * its un-mangled name.
   */
  template <typename T>
  inline CUresult set_global_array(const char* name, const T* data,
                                   size_t count, CUstream stream = 0) const {
    return _impl->cuda_kernel().set_global_data(name, data, count, stream);
  }

  /*
   * Copy a value from the host to a global __constant__ or __device__ variable
   * using its un-mangled name.
   */
  template <typename T>
  inline CUresult set_global_value(const char* name, const T& value,
                                   CUstream stream = 0) const {
    return set_global_array(name, &value, 1, stream);
  }

  const std::string& mangled_name() const {
    return _impl->cuda_kernel().function_name();
  }

  const std::string& ptx() const { return _impl->cuda_kernel().ptx(); }

  const std::vector<std::string>& link_files() const {
    return _impl->cuda_kernel().link_files();
  }

  const std::vector<std::string>& link_paths() const {
    return _impl->cuda_kernel().link_paths();
  }
};

/*! An object representing a kernel made up of a Program, a name and options.
 */
class Kernel {
  friend class KernelInstantiation;
  std::unique_ptr<Kernel_impl const> _impl;

 public:
  Kernel(Program const& program, std::string name,
         jitify::detail::vector<std::string> options = 0);

  /*! Instantiate the kernel.
   *
   *  \param template_args A vector of template arguments represented as
   *    code-strings. These can be generated using
   *    \code{.cpp}jitify::reflection::reflect<type>()\endcode or
   *    \code{.cpp}jitify::reflection::reflect(value)\endcode
   *
   *  \note Template type deduction is not possible, so all types must be
   *    explicitly specified.
   */
  // inline KernelInstantiation instantiate(std::vector<std::string> const&
  // template_args) const {
  inline KernelInstantiation instantiate(
      std::vector<std::string> const& template_args =
          std::vector<std::string>()) const {
    return KernelInstantiation(*this, template_args);
  }

  // Regular template instantiation syntax (note limited flexibility)
  /*! Instantiate the kernel.
   *
   *  \note The template arguments specified on this function are
   *    used to instantiate the kernel. Non-type template arguments must
   *    be wrapped with
   *    \code{.cpp}jitify::reflection::NonType<type,value>\endcode
   *
   *  \note Template type deduction is not possible, so all types must be
   *    explicitly specified.
   */
  template <typename... TemplateArgs>
  inline KernelInstantiation instantiate() const {
    return this->instantiate(
        std::vector<std::string>({reflection::reflect<TemplateArgs>()...}));
  }
  // Template-like instantiation syntax
  //   E.g., instantiate(myvar,Type<MyType>())(grid,block)
  /*! Instantiate the kernel.
   *
   *  \param targs The template arguments for the kernel, represented as
   *    values. Types must be wrapped with
   *    \code{.cpp}jitify::reflection::Type<type>()\endcode or
   *    \code{.cpp}jitify::reflection::type_of(value)\endcode
   *
   *  \note Template type deduction is not possible, so all types must be
   *    explicitly specified.
   */
  template <typename... TemplateArgs>
  inline KernelInstantiation instantiate(TemplateArgs... targs) const {
    return this->instantiate(
        std::vector<std::string>({reflection::reflect(targs)...}));
  }
};

/*! An object representing a program made up of source code, headers
 *    and options.
 */
class Program {
  friend class Kernel;
  std::unique_ptr<Program_impl const> _impl;

 public:
  Program(JitCache& cache, std::string source,
          jitify::detail::vector<std::string> headers = 0,
          jitify::detail::vector<std::string> options = 0,
          file_callback_type file_callback = 0);

  /*! Select a kernel.
   *
   * \param name The name of the kernel (unmangled and without
   * template arguments).
   * \param options A vector of options to be passed to the NVRTC
   * compiler when compiling this kernel.
   */
  inline Kernel kernel(std::string name,
                       jitify::detail::vector<std::string> options = 0) const {
    return Kernel(*this, name, options);
  }
  /*! Select a kernel.
   *
   *  \see kernel
   */
  inline Kernel operator()(
      std::string name, jitify::detail::vector<std::string> options = 0) const {
    return this->kernel(name, options);
  }
};

/*! An object that manages a cache of JIT-compiled CUDA kernels.
 *
 */
class JitCache {
  friend class Program;
  std::unique_ptr<JitCache_impl> _impl;

 public:
  /*! JitCache constructor.
   *  \param cache_size The number of kernels to hold in the cache
   *    before overwriting the least-recently-used ones.
   */
  enum { DEFAULT_CACHE_SIZE = 128 };
  JitCache(size_t cache_size = DEFAULT_CACHE_SIZE)
      : _impl(new JitCache_impl(cache_size)) {}

  /*! Create a program.
   *
   *  \param source A string containing either the source filename or
   *    the source itself; in the latter case, the first line must be
   *    the name of the program.
   *  \param headers A vector of strings representing the source of
   *    each header file required by the program. Each entry can be
   *    either the header filename or the header source itself; in
   *    the latter case, the first line must be the name of the header
   *    (i.e., the name by which the header is #included).
   *  \param options A vector of options to be passed to the
   *    NVRTC compiler. Include paths specified with \p -I
   *    are added to the search paths used by Jitify. The environment
   *    variable JITIFY_OPTIONS can also be used to define additional
   *    options.
   *  \param file_callback A pointer to a callback function that is
   *    invoked whenever a source file needs to be loaded. Inside this
   *    function, the user can either load/specify the source themselves
   *    or defer to Jitify's file-loading mechanisms.
   *  \note Program or header source files referenced by filename are
   *  looked-up using the following mechanisms (in this order):
   *  \note 1) By calling file_callback.
   *  \note 2) By looking for the file embedded in the executable via the GCC
   * linker.
   *  \note 3) By looking for the file in the filesystem.
   *
   *  \note Jitify recursively scans all source files for \p #include
   *  directives and automatically adds them to the set of headers needed
   *  by the program.
   *  If a \p #include directive references a header that cannot be found,
   *  the directive is automatically removed from the source code to prevent
   *  immediate compilation failure. This may result in compilation errors
   *  if the header was required by the program.
   *
   *  \note Jitify automatically includes NVRTC-safe versions of some
   *  standard library headers.
   */
  inline Program program(std::string source,
                         jitify::detail::vector<std::string> headers = 0,
                         jitify::detail::vector<std::string> options = 0,
                         file_callback_type file_callback = 0) {
    return Program(*this, source, headers, options, file_callback);
  }
};

inline Program::Program(JitCache& cache, std::string source,
                        jitify::detail::vector<std::string> headers,
                        jitify::detail::vector<std::string> options,
                        file_callback_type file_callback)
    : _impl(new Program_impl(*cache._impl, source, headers, options,
                             file_callback)) {}

inline Kernel::Kernel(Program const& program, std::string name,
                      jitify::detail::vector<std::string> options)
    : _impl(new Kernel_impl(*program._impl, name, options)) {}

inline KernelInstantiation::KernelInstantiation(
    Kernel const& kernel, std::vector<std::string> const& template_args)
    : _impl(new KernelInstantiation_impl(*kernel._impl, template_args)) {}

inline KernelLauncher::KernelLauncher(KernelInstantiation const& kernel_inst,
                                      dim3 grid, dim3 block, unsigned int smem,
                                      cudaStream_t stream)
    : _impl(new KernelLauncher_impl(*kernel_inst._impl, grid, block, smem,
                                    stream)) {}

inline std::ostream& operator<<(std::ostream& stream, dim3 d) {
  if (d.y == 1 && d.z == 1) {
    stream << d.x;
  } else {
    stream << "(" << d.x << "," << d.y << "," << d.z << ")";
  }
  return stream;
}

inline void KernelLauncher_impl::pre_launch(
    jitify::detail::vector<std::string> arg_types) const {
  (void)arg_types;
#if JITIFY_PRINT_LAUNCH
  Kernel_impl const& kernel = _kernel_inst._kernel;
  std::string arg_types_string =
      (arg_types.empty() ? "..." : reflection::reflect_list(arg_types));
  std::cout << "Launching " << kernel._name << _kernel_inst._template_inst
            << "<<<" << _grid << "," << _block << "," << _smem << "," << _stream
            << ">>>"
            << "(" << arg_types_string << ")" << std::endl;
#endif
  if (!_kernel_inst._cuda_kernel) {
    throw std::runtime_error(
        "Kernel pointer is NULL; you may need to define JITIFY_THREAD_SAFE 1");
  }
}

inline CUresult KernelLauncher_impl::launch(
    jitify::detail::vector<void*> arg_ptrs,
    jitify::detail::vector<std::string> arg_types) const {
  pre_launch(arg_types);
  return _kernel_inst._cuda_kernel->launch(_grid, _block, _smem, _stream,
                                           arg_ptrs);
}

inline void KernelLauncher_impl::safe_launch(
    jitify::detail::vector<void*> arg_ptrs,
    jitify::detail::vector<std::string> arg_types) const {
  pre_launch(arg_types);
  _kernel_inst._cuda_kernel->safe_launch(_grid, _block, _smem, _stream,
                                         arg_ptrs);
}

inline KernelInstantiation_impl::KernelInstantiation_impl(
    Kernel_impl const& kernel, std::vector<std::string> const& template_args)
    : _kernel(kernel), _options(kernel._options) {
  _template_inst =
      (template_args.empty() ? ""
                             : reflection::reflect_template(template_args));
  using detail::hash_combine;
  using detail::hash_larson64;
  _hash = _kernel._hash;
  _hash = hash_combine(_hash, hash_larson64(_template_inst.c_str()));
  JitCache_impl& cache = _kernel._program._cache;
  uint64_t cache_key = _hash;
#if JITIFY_THREAD_SAFE
  std::lock_guard<std::mutex> lock(cache._kernel_cache_mutex);
#endif
  if (cache._kernel_cache.contains(cache_key)) {
#if JITIFY_PRINT_INSTANTIATION
    std::cout << "Found ";
    this->print();
#endif
    _cuda_kernel = &cache._kernel_cache.get(cache_key);
  } else {
#if JITIFY_PRINT_INSTANTIATION
    std::cout << "Building ";
    this->print();
#endif
    _cuda_kernel = &cache._kernel_cache.emplace(cache_key);
    this->build_kernel();
  }
}

inline void KernelInstantiation_impl::print() const {
  std::string options_string = reflection::reflect_list(_options);
  std::cout << _kernel._name << _template_inst << " [" << options_string << "]"
            << std::endl;
}

inline void KernelInstantiation_impl::build_kernel() {
  Program_impl const& program = _kernel._program;

  std::string instantiation = _kernel._name + _template_inst;

  std::string log, ptx, mangled_instantiation;
  std::vector<std::string> linker_files, linker_paths;
  detail::instantiate_kernel(program.name(), program.sources(), instantiation,
                             _options, &log, &ptx, &mangled_instantiation,
                             &linker_files, &linker_paths);

  _cuda_kernel->set(mangled_instantiation.c_str(), ptx.c_str(), linker_files,
                    linker_paths);
}

Kernel_impl::Kernel_impl(Program_impl const& program, std::string name,
                         jitify::detail::vector<std::string> options)
    : _program(program), _name(name), _options(options) {
  // Merge options from parent
  _options.insert(_options.end(), _program.options().begin(),
                  _program.options().end());
  detail::detect_and_add_cuda_arch(_options);
  detail::detect_and_add_cxx11_flag(_options);
  std::string options_string = reflection::reflect_list(_options);
  using detail::hash_combine;
  using detail::hash_larson64;
  _hash = _program._hash;
  _hash = hash_combine(_hash, hash_larson64(_name.c_str()));
  _hash = hash_combine(_hash, hash_larson64(options_string.c_str()));
}

Program_impl::Program_impl(JitCache_impl& cache, std::string source,
                           jitify::detail::vector<std::string> headers,
                           jitify::detail::vector<std::string> options,
                           file_callback_type file_callback)
    : _cache(cache) {
  // Compute hash of source, headers and options
  std::string options_string = reflection::reflect_list(options);
  using detail::hash_combine;
  using detail::hash_larson64;
  _hash = hash_combine(hash_larson64(source.c_str()),
                       hash_larson64(options_string.c_str()));
  for (size_t i = 0; i < headers.size(); ++i) {
    _hash = hash_combine(_hash, hash_larson64(headers[i].c_str()));
  }
  _hash = hash_combine(_hash, (uint64_t)file_callback);
  // Add pre-include built-in JIT-safe headers
  for (int i = 0; i < detail::preinclude_jitsafe_headers_count; ++i) {
    const char* hdr_name = detail::preinclude_jitsafe_header_names[i];
    const std::string& hdr_source =
        detail::get_jitsafe_headers_map().at(hdr_name);
    headers.push_back(std::string(hdr_name) + "\n" + hdr_source);
  }
  // Merge options from parent
  options.insert(options.end(), _cache._options.begin(), _cache._options.end());
  // Load sources
#if JITIFY_THREAD_SAFE
  std::lock_guard<std::mutex> lock(cache._program_cache_mutex);
#endif
  if (!cache._program_config_cache.contains(_hash)) {
    _config = &cache._program_config_cache.insert(_hash);
    this->load_sources(source, headers, options, file_callback);
  } else {
    _config = &cache._program_config_cache.get(_hash);
  }
}

inline void Program_impl::load_sources(std::string source,
                                       std::vector<std::string> headers,
                                       std::vector<std::string> options,
                                       file_callback_type file_callback) {
  _config->options = options;
  detail::load_program(source, headers, file_callback, &_config->include_paths,
                       &_config->sources, &_config->options, &_config->name);
}

enum Location { HOST, DEVICE };

/*! Specifies location and parameters for execution of an algorithm.
 *  \param stream        The CUDA stream on which to execute.
 *  \param headers       A vector of headers to include in the code.
 *  \param options       Options to pass to the NVRTC compiler.
 *  \param file_callback See jitify::Program.
 *  \param block_size    The size of the CUDA thread block with which to
 * execute.
 *  \param cache_size    The number of kernels to store in the cache
 * before overwriting the least-recently-used ones.
 */
struct ExecutionPolicy {
  /*! Location (HOST or DEVICE) on which to execute.*/
  Location location;
  /*! List of headers to include when compiling the algorithm.*/
  std::vector<std::string> headers;
  /*! List of compiler options.*/
  std::vector<std::string> options;
  /*! Optional callback for loading source files.*/
  file_callback_type file_callback;
  /*! CUDA stream on which to execute.*/
  cudaStream_t stream;
  /*! CUDA device on which to execute.*/
  int device;
  /*! CUDA block size with which to execute.*/
  int block_size;
  /*! The number of instantiations to store in the cache before overwriting
   *  the least-recently-used ones.*/
  size_t cache_size;
  ExecutionPolicy(Location location_ = DEVICE,
                  jitify::detail::vector<std::string> headers_ = 0,
                  jitify::detail::vector<std::string> options_ = 0,
                  file_callback_type file_callback_ = 0,
                  cudaStream_t stream_ = 0, int device_ = 0,
                  int block_size_ = 256,
                  size_t cache_size_ = JitCache::DEFAULT_CACHE_SIZE)
      : location(location_),
        headers(headers_),
        options(options_),
        file_callback(file_callback_),
        stream(stream_),
        device(device_),
        block_size(block_size_),
        cache_size(cache_size_) {}
};

template <class Func>
class Lambda;

/*! An object that captures a set of variables for use in a parallel_for
 *    expression. See JITIFY_CAPTURE().
 */
class Capture {
 public:
  std::vector<std::string> _arg_decls;
  std::vector<void*> _arg_ptrs;

 public:
  template <typename... Args>
  inline Capture(std::vector<std::string> arg_names, Args const&... args)
      : _arg_ptrs{(void*)&args...} {
    std::vector<std::string> arg_types = {reflection::reflect<Args>()...};
    _arg_decls.resize(arg_names.size());
    for (int i = 0; i < (int)arg_names.size(); ++i) {
      _arg_decls[i] = arg_types[i] + " " + arg_names[i];
    }
  }
};

/*! An object that captures the instantiated Lambda function for use
    in a parallel_for expression and the function string for NVRTC
    compilation
 */
template <class Func>
class Lambda {
 public:
  Capture _capture;
  std::string _func_string;
  Func _func;

 public:
  inline Lambda(Capture const& capture, std::string func_string, Func func)
      : _capture(capture), _func_string(func_string), _func(func) {}
};

template <typename T>
inline Lambda<T> make_Lambda(Capture const& capture, std::string func,
                             T lambda) {
  return Lambda<T>(capture, func, lambda);
}

#define JITIFY_CAPTURE(...)                                            \
  jitify::Capture(jitify::detail::split_string(#__VA_ARGS__, -1, ","), \
                  __VA_ARGS__)

#define JITIFY_MAKE_LAMBDA(capture, x, ...)               \
  jitify::make_Lambda(capture, std::string(#__VA_ARGS__), \
                      [x](int i) { __VA_ARGS__; })

#define JITIFY_ARGS(...) __VA_ARGS__

#define JITIFY_LAMBDA_(x, ...) \
  JITIFY_MAKE_LAMBDA(JITIFY_CAPTURE(x), JITIFY_ARGS(x), __VA_ARGS__)

// macro sequence to strip surrounding brackets
#define JITIFY_STRIP_PARENS(X) X
#define JITIFY_PASS_PARAMETERS(X) JITIFY_STRIP_PARENS(JITIFY_ARGS X)

/*! Creates a Lambda object with captured variables and a function
 *    definition.
 *  \param capture A bracket-enclosed list of variables to capture.
 *  \param ...     The function definition.
 *
 *  \code{.cpp}
 *  float* capture_me;
 *  int    capture_me_too;
 *  auto my_lambda = JITIFY_LAMBDA( (capture_me, capture_me_too),
 *                                  capture_me[i] = i*capture_me_too );
 *  \endcode
 */
#define JITIFY_LAMBDA(capture, ...)                            \
  JITIFY_LAMBDA_(JITIFY_ARGS(JITIFY_PASS_PARAMETERS(capture)), \
                 JITIFY_ARGS(__VA_ARGS__))

// TODO: Try to implement for_each that accepts iterators instead of indices
//       Add compile guard for NOCUDA compilation
/*! Call a function for a range of indices
 *
 *  \param policy Determines the location and device parameters for
 *  execution of the parallel_for.
 *  \param begin  The starting index.
 *  \param end    The ending index.
 *  \param lambda A Lambda object created using the JITIFY_LAMBDA() macro.
 *
 *  \code{.cpp}
 *  char const* in;
 *  float*      out;
 *  parallel_for(0, 100, JITIFY_LAMBDA( (in, out), {char x = in[i]; out[i] =
 * x*x; } ); \endcode
 */
template <typename IndexType, class Func>
CUresult parallel_for(ExecutionPolicy policy, IndexType begin, IndexType end,
                      Lambda<Func> const& lambda) {
  using namespace jitify;

  if (policy.location == HOST) {
#ifdef _OPENMP
#pragma omp parallel for
#endif
    for (IndexType i = begin; i < end; i++) {
      lambda._func(i);
    }
    return CUDA_SUCCESS;  // FIXME - replace with non-CUDA enum type?
  }

  thread_local static JitCache kernel_cache(policy.cache_size);

  std::vector<std::string> arg_decls;
  arg_decls.push_back("I begin, I end");
  arg_decls.insert(arg_decls.end(), lambda._capture._arg_decls.begin(),
                   lambda._capture._arg_decls.end());

  std::stringstream source_ss;
  source_ss << "parallel_for_program\n";
  for (auto const& header : policy.headers) {
    std::string header_name = header.substr(0, header.find("\n"));
    source_ss << "#include <" << header_name << ">\n";
  }
  source_ss << "template<typename I>\n"
               "__global__\n"
               "void parallel_for_kernel("
            << reflection::reflect_list(arg_decls)
            << ") {\n"
               "	I i0 = threadIdx.x + blockDim.x*blockIdx.x;\n"
               "	for( I i=i0+begin; i<end; i+=blockDim.x*gridDim.x ) {\n"
               "	"
            << "\t" << lambda._func_string << ";\n"
            << "	}\n"
               "}\n";

  Program program = kernel_cache.program(source_ss.str(), policy.headers,
                                         policy.options, policy.file_callback);

  std::vector<void*> arg_ptrs;
  arg_ptrs.push_back(&begin);
  arg_ptrs.push_back(&end);
  arg_ptrs.insert(arg_ptrs.end(), lambda._capture._arg_ptrs.begin(),
                  lambda._capture._arg_ptrs.end());

  size_t n = end - begin;
  dim3 block(policy.block_size);
  dim3 grid((unsigned int)std::min((n - 1) / block.x + 1, size_t(65535)));
  cudaSetDevice(policy.device);
  return program.kernel("parallel_for_kernel")
      .instantiate<IndexType>()
      .configure(grid, block, 0, policy.stream)
      .launch(arg_ptrs);
}

namespace experimental {

using jitify::file_callback_type;

namespace serialization {

namespace detail {

// This should be incremented whenever the serialization format changes in any
// incompatible way.
static constexpr const size_t kSerializationVersion = 2;

inline void serialize(std::ostream& stream, size_t u) {
  uint64_t u64 = u;
  char bytes[8];
  for (int i = 0; i < (int)sizeof(bytes); ++i) {
    // Convert to little-endian bytes.
    bytes[i] = (unsigned char)(u64 >> (i * CHAR_BIT));
  }
  stream.write(bytes, sizeof(bytes));
}

inline bool deserialize(std::istream& stream, size_t* size) {
  char bytes[8];
  stream.read(bytes, sizeof(bytes));
  uint64_t u64 = 0;
  for (int i = 0; i < (int)sizeof(bytes); ++i) {
    // Convert from little-endian bytes.
    u64 |= uint64_t((unsigned char)(bytes[i])) << (i * CHAR_BIT);
  }
  *size = u64;
  return stream.good();
}

inline void serialize(std::ostream& stream, std::string const& s) {
  serialize(stream, s.size());
  stream.write(s.data(), s.size());
}

inline bool deserialize(std::istream& stream, std::string* s) {
  size_t size;
  if (!deserialize(stream, &size)) return false;
  s->resize(size);
  if (s->size()) {
    stream.read(&(*s)[0], s->size());
  }
  return stream.good();
}

inline void serialize(std::ostream& stream, std::vector<std::string> const& v) {
  serialize(stream, v.size());
  for (auto const& s : v) {
    serialize(stream, s);
  }
}

inline bool deserialize(std::istream& stream, std::vector<std::string>* v) {
  size_t size;
  if (!deserialize(stream, &size)) return false;
  v->resize(size);
  for (auto& s : *v) {
    if (!deserialize(stream, &s)) return false;
  }
  return true;
}

inline void serialize(std::ostream& stream,
                      std::map<std::string, std::string> const& m) {
  serialize(stream, m.size());
  for (auto const& kv : m) {
    serialize(stream, kv.first);
    serialize(stream, kv.second);
  }
}

inline bool deserialize(std::istream& stream,
                        std::map<std::string, std::string>* m) {
  size_t size;
  if (!deserialize(stream, &size)) return false;
  for (size_t i = 0; i < size; ++i) {
    std::string key;
    if (!deserialize(stream, &key)) return false;
    if (!deserialize(stream, &(*m)[key])) return false;
  }
  return true;
}

template <typename T, typename... Rest>
inline void serialize(std::ostream& stream, T const& value, Rest... rest) {
  serialize(stream, value);
  serialize(stream, rest...);
}

template <typename T, typename... Rest>
inline bool deserialize(std::istream& stream, T* value, Rest... rest) {
  if (!deserialize(stream, value)) return false;
  return deserialize(stream, rest...);
}

inline void serialize_magic_number(std::ostream& stream) {
  stream.write("JTFY", 4);
  serialize(stream, kSerializationVersion);
}

inline bool deserialize_magic_number(std::istream& stream) {
  char magic_number[4] = {0, 0, 0, 0};
  stream.read(&magic_number[0], 4);
  if (!(magic_number[0] == 'J' && magic_number[1] == 'T' &&
        magic_number[2] == 'F' && magic_number[3] == 'Y')) {
    return false;
  }
  size_t serialization_version;
  if (!deserialize(stream, &serialization_version)) return false;
  return serialization_version == kSerializationVersion;
}

}  // namespace detail

template <typename... Values>
inline std::string serialize(Values const&... values) {
  std::ostringstream ss(std::stringstream::out | std::stringstream::binary);
  detail::serialize_magic_number(ss);
  detail::serialize(ss, values...);
  return ss.str();
}

template <typename... Values>
inline bool deserialize(std::string const& serialized, Values*... values) {
  std::istringstream ss(serialized,
                        std::stringstream::in | std::stringstream::binary);
  if (!detail::deserialize_magic_number(ss)) return false;
  return detail::deserialize(ss, values...);
}

}  // namespace serialization

class Program;
class Kernel;
class KernelInstantiation;
class KernelLauncher;

/*! An object representing a program made up of source code, headers
 *    and options.
 */
class Program {
 private:
  friend class KernelInstantiation;
  std::string _name;
  std::vector<std::string> _options;
  std::map<std::string, std::string> _sources;

  // Private constructor used by deserialize()
  Program() {}

 public:
  /*! Create a program.
   *
   *  \param source A string containing either the source filename or
   *    the source itself; in the latter case, the first line must be
   *    the name of the program.
   *  \param headers A vector of strings representing the source of
   *    each header file required by the program. Each entry can be
   *    either the header filename or the header source itself; in
   *    the latter case, the first line must be the name of the header
   *    (i.e., the name by which the header is #included).
   *  \param options A vector of options to be passed to the
   *    NVRTC compiler. Include paths specified with \p -I
   *    are added to the search paths used by Jitify. The environment
   *    variable JITIFY_OPTIONS can also be used to define additional
   *    options.
   *  \param file_callback A pointer to a callback function that is
   *    invoked whenever a source file needs to be loaded. Inside this
   *    function, the user can either load/specify the source themselves
   *    or defer to Jitify's file-loading mechanisms.
   *  \note Program or header source files referenced by filename are
   *  looked-up using the following mechanisms (in this order):
   *  \note 1) By calling file_callback.
   *  \note 2) By looking for the file embedded in the executable via the GCC
   * linker.
   *  \note 3) By looking for the file in the filesystem.
   *
   *  \note Jitify recursively scans all source files for \p #include
   *  directives and automatically adds them to the set of headers needed
   *  by the program.
   *  If a \p #include directive references a header that cannot be found,
   *  the directive is automatically removed from the source code to prevent
   *  immediate compilation failure. This may result in compilation errors
   *  if the header was required by the program.
   *
   *  \note Jitify automatically includes NVRTC-safe versions of some
   *  standard library headers.
   */
  Program(std::string const& cuda_source,
          std::vector<std::string> const& given_headers = {},
          std::vector<std::string> const& given_options = {},
          file_callback_type file_callback = nullptr) {
    // Add pre-include built-in JIT-safe headers
    std::vector<std::string> headers = given_headers;
    for (int i = 0; i < detail::preinclude_jitsafe_headers_count; ++i) {
      const char* hdr_name = detail::preinclude_jitsafe_header_names[i];
      const std::string& hdr_source =
          detail::get_jitsafe_headers_map().at(hdr_name);
      headers.push_back(std::string(hdr_name) + "\n" + hdr_source);
    }

    _options = given_options;
    detail::add_options_from_env(_options);
    std::vector<std::string> include_paths;
    detail::load_program(cuda_source, headers, file_callback, &include_paths,
                         &_sources, &_options, &_name);
  }

  /*! Restore a serialized program.
   *
   * \param serialized_program The serialized program to restore.
   *
   * \see serialize
   */
  static Program deserialize(std::string const& serialized_program) {
    Program program;
    if (!serialization::deserialize(serialized_program, &program._name,
                                    &program._options, &program._sources)) {
      throw std::runtime_error("Failed to deserialize program");
    }
    return program;
  }

  /*! Save the program.
   *
   * \see deserialize
   */
  std::string serialize() const {
    // Note: Must update kSerializationVersion if this is changed.
    return serialization::serialize(_name, _options, _sources);
  };

  /*! Select a kernel.
   *
   * \param name The name of the kernel (unmangled and without
   * template arguments).
   * \param options A vector of options to be passed to the NVRTC
   * compiler when compiling this kernel.
   */
  Kernel kernel(std::string const& name,
                std::vector<std::string> const& options = {}) const;
};

class Kernel {
  friend class KernelInstantiation;
  Program const* _program;
  std::string _name;
  std::vector<std::string> _options;

 public:
  Kernel(Program const* program, std::string const& name,
         std::vector<std::string> const& options = {})
      : _program(program), _name(name), _options(options) {}

  /*! Instantiate the kernel.
   *
   *  \param template_args A vector of template arguments represented as
   *    code-strings. These can be generated using
   *    \code{.cpp}jitify::reflection::reflect<type>()\endcode or
   *    \code{.cpp}jitify::reflection::reflect(value)\endcode
   *
   *  \note Template type deduction is not possible, so all types must be
   *    explicitly specified.
   */
  KernelInstantiation instantiate(
      std::vector<std::string> const& template_args =
          std::vector<std::string>()) const;

  // Regular template instantiation syntax (note limited flexibility)
  /*! Instantiate the kernel.
   *
   *  \note The template arguments specified on this function are
   *    used to instantiate the kernel. Non-type template arguments must
   *    be wrapped with
   *    \code{.cpp}jitify::reflection::NonType<type,value>\endcode
   *
   *  \note Template type deduction is not possible, so all types must be
   *    explicitly specified.
   */
  template <typename... TemplateArgs>
  KernelInstantiation instantiate() const;

  // Template-like instantiation syntax
  //   E.g., instantiate(myvar,Type<MyType>())(grid,block)
  /*! Instantiate the kernel.
   *
   *  \param targs The template arguments for the kernel, represented as
   *    values. Types must be wrapped with
   *    \code{.cpp}jitify::reflection::Type<type>()\endcode or
   *    \code{.cpp}jitify::reflection::type_of(value)\endcode
   *
   *  \note Template type deduction is not possible, so all types must be
   *    explicitly specified.
   */
  template <typename... TemplateArgs>
  KernelInstantiation instantiate(TemplateArgs... targs) const;
};

class KernelInstantiation {
  friend class KernelLauncher;
  std::unique_ptr<detail::CUDAKernel> _cuda_kernel;

  // Private constructor used by deserialize()
  KernelInstantiation(std::string const& func_name, std::string const& ptx,
                      std::vector<std::string> const& link_files,
                      std::vector<std::string> const& link_paths)
      : _cuda_kernel(new detail::CUDAKernel(func_name.c_str(), ptx.c_str(),
                                            link_files, link_paths)) {}

 public:
  KernelInstantiation(Kernel const& kernel,
                      std::vector<std::string> const& template_args) {
    Program const* program = kernel._program;

    std::string template_inst =
        (template_args.empty() ? ""
                               : reflection::reflect_template(template_args));
    std::string instantiation = kernel._name + template_inst;

    std::vector<std::string> options;
    options.insert(options.begin(), program->_options.begin(),
                   program->_options.end());
    options.insert(options.begin(), kernel._options.begin(),
                   kernel._options.end());
    detail::detect_and_add_cuda_arch(options);
    detail::detect_and_add_cxx11_flag(options);

    std::string log, ptx, mangled_instantiation;
    std::vector<std::string> linker_files, linker_paths;
    detail::instantiate_kernel(program->_name, program->_sources, instantiation,
                               options, &log, &ptx, &mangled_instantiation,
                               &linker_files, &linker_paths);

    _cuda_kernel.reset(new detail::CUDAKernel(mangled_instantiation.c_str(),
                                              ptx.c_str(), linker_files,
                                              linker_paths));
  }

  /*! Implicit conversion to the underlying CUfunction object.
   *
   * \note This allows use of CUDA APIs like
   *   cuOccupancyMaxActiveBlocksPerMultiprocessor.
   */
  operator CUfunction() const { return *_cuda_kernel; }

  /*! Restore a serialized kernel instantiation.
   *
   * \param serialized_kernel_inst The serialized kernel instantiation to
   * restore.
   *
   * \see serialize
   */
  static KernelInstantiation deserialize(
      std::string const& serialized_kernel_inst) {
    std::string func_name, ptx;
    std::vector<std::string> link_files, link_paths;
    if (!serialization::deserialize(serialized_kernel_inst, &func_name, &ptx,
                                    &link_files, &link_paths)) {
      throw std::runtime_error("Failed to deserialize kernel instantiation");
    }
    return KernelInstantiation(func_name, ptx, link_files, link_paths);
  }

  /*! Save the program.
   *
   * \see deserialize
   */
  std::string serialize() const {
    // Note: Must update kSerializationVersion if this is changed.
    return serialization::serialize(
        _cuda_kernel->function_name(), _cuda_kernel->ptx(),
        _cuda_kernel->link_files(), _cuda_kernel->link_paths());
  }

  /*! Configure the kernel launch.
   *
   *  \param grid   The thread grid dimensions for the launch.
   *  \param block  The thread block dimensions for the launch.
   *  \param smem   The amount of shared memory to dynamically allocate, in
   * bytes.
   *  \param stream The CUDA stream to launch the kernel in.
   */
  KernelLauncher configure(dim3 grid, dim3 block, unsigned int smem = 0,
                           cudaStream_t stream = 0) const;

  /*! Configure the kernel launch with a 1-dimensional block and grid chosen
   *  automatically to maximise occupancy.
   *
   * \param max_block_size  The upper limit on the block size, or 0 for no
   * limit.
   * \param smem  The amount of shared memory to dynamically allocate, in bytes.
   * \param smem_callback  A function returning smem for a given block size
   * (overrides \p smem).
   * \param stream The CUDA stream to launch the kernel in.
   * \param flags The flags to pass to
   * cuOccupancyMaxPotentialBlockSizeWithFlags.
   */
  KernelLauncher configure_1d_max_occupancy(
      int max_block_size = 0, unsigned int smem = 0,
      CUoccupancyB2DSize smem_callback = 0, cudaStream_t stream = 0,
      unsigned int flags = 0) const;

  /*
   * \deprecated Use \p get_global_ptr instead.
   */
  CUdeviceptr get_constant_ptr(const char* name, size_t* size = nullptr) const {
    return get_global_ptr(name, size);
  }

  /*
   * Get a device pointer to a global __constant__ or __device__ variable using
   * its un-mangled name. If provided, *size is set to the size of the variable
   * in bytes.
   */
  CUdeviceptr get_global_ptr(const char* name, size_t* size = nullptr) const {
    return _cuda_kernel->get_global_ptr(name, size);
  }

  /*
   * Copy data from a global __constant__ or __device__ array to the host using
   * its un-mangled name.
   */
  template <typename T>
  CUresult get_global_array(const char* name, T* data, size_t count,
                            CUstream stream = 0) const {
    return _cuda_kernel->get_global_data(name, data, count, stream);
  }

  /*
   * Copy a value from a global __constant__ or __device__ variable to the host
   * using its un-mangled name.
   */
  template <typename T>
  CUresult get_global_value(const char* name, T* value,
                            CUstream stream = 0) const {
    return get_global_array(name, value, 1, stream);
  }

  /*
   * Copy data from the host to a global __constant__ or __device__ array using
   * its un-mangled name.
   */
  template <typename T>
  CUresult set_global_array(const char* name, const T* data, size_t count,
                            CUstream stream = 0) const {
    return _cuda_kernel->set_global_data(name, data, count, stream);
  }

  /*
   * Copy a value from the host to a global __constant__ or __device__ variable
   * using its un-mangled name.
   */
  template <typename T>
  CUresult set_global_value(const char* name, const T& value,
                            CUstream stream = 0) const {
    return set_global_array(name, &value, 1, stream);
  }

  const std::string& mangled_name() const {
    return _cuda_kernel->function_name();
  }

  const std::string& ptx() const { return _cuda_kernel->ptx(); }

  const std::vector<std::string>& link_files() const {
    return _cuda_kernel->link_files();
  }

  const std::vector<std::string>& link_paths() const {
    return _cuda_kernel->link_paths();
  }
};

class KernelLauncher {
  KernelInstantiation const* _kernel_inst;
  dim3 _grid;
  dim3 _block;
  unsigned int _smem;
  cudaStream_t _stream;

 private:
  void pre_launch(std::vector<std::string> arg_types = {}) const {
    (void)arg_types;
#if JITIFY_PRINT_LAUNCH
    std::string arg_types_string =
        (arg_types.empty() ? "..." : reflection::reflect_list(arg_types));
    std::cout << "Launching " << _kernel_inst->_cuda_kernel->function_name()
              << "<<<" << _grid << "," << _block << "," << _smem << ","
              << _stream << ">>>"
              << "(" << arg_types_string << ")" << std::endl;
#endif
  }

 public:
  KernelLauncher(KernelInstantiation const* kernel_inst, dim3 grid, dim3 block,
                 unsigned int smem = 0, cudaStream_t stream = 0)
      : _kernel_inst(kernel_inst),
        _grid(grid),
        _block(block),
        _smem(smem),
        _stream(stream) {}

  // Note: It's important that there is no implicit conversion required
  //         for arg_ptrs, because otherwise the parameter pack version
  //         below gets called instead (probably resulting in a segfault).
  /*! Launch the kernel.
   *
   *  \param arg_ptrs  A vector of pointers to each function argument for the
   *    kernel.
   *  \param arg_types A vector of function argument types represented
   *    as code-strings. This parameter is optional and is only used to print
   *    out the function signature.
   */
  CUresult launch(std::vector<void*> arg_ptrs = {},
                  std::vector<std::string> arg_types = {}) const {
    pre_launch(arg_types);
    return _kernel_inst->_cuda_kernel->launch(_grid, _block, _smem, _stream,
                                              arg_ptrs);
  }

  void safe_launch(std::vector<void*> arg_ptrs = {},
                   std::vector<std::string> arg_types = {}) const {
    pre_launch(arg_types);
    _kernel_inst->_cuda_kernel->safe_launch(_grid, _block, _smem, _stream,
                                            arg_ptrs);
  }

  /*! Launch the kernel.
   *
   *  \param args Function arguments for the kernel.
   */
  template <typename... ArgTypes>
  CUresult launch(ArgTypes&&... args) const {
    return this->launch(
        std::vector<void*>({(void*)&std::forward<ArgTypes>(args)...}),
        {reflection::reflect<ArgTypes>()...});
  }

  /*! Launch the kernel and check for cuda errors.
   *
   *  \param args Function arguments for the kernel.
   */
  template <typename... ArgTypes>
  void safe_launch(ArgTypes&&... args) const {
    return this->safe_launch(
        std::vector<void*>({(void*)&std::forward<ArgTypes>(args)...}),
        {reflection::reflect<ArgTypes>()...});
  }
};

inline Kernel Program::kernel(std::string const& name,
                              std::vector<std::string> const& options) const {
  return Kernel(this, name, options);
}

inline KernelInstantiation Kernel::instantiate(
    std::vector<std::string> const& template_args) const {
  return KernelInstantiation(*this, template_args);
}

template <typename... TemplateArgs>
inline KernelInstantiation Kernel::instantiate() const {
  return this->instantiate(
      std::vector<std::string>({reflection::reflect<TemplateArgs>()...}));
}

template <typename... TemplateArgs>
inline KernelInstantiation Kernel::instantiate(TemplateArgs... targs) const {
  return this->instantiate(
      std::vector<std::string>({reflection::reflect(targs)...}));
}

inline KernelLauncher KernelInstantiation::configure(
    dim3 grid, dim3 block, unsigned int smem, cudaStream_t stream) const {
  return KernelLauncher(this, grid, block, smem, stream);
}

inline KernelLauncher KernelInstantiation::configure_1d_max_occupancy(
    int max_block_size, unsigned int smem, CUoccupancyB2DSize smem_callback,
    cudaStream_t stream, unsigned int flags) const {
  int grid;
  int block;
  CUfunction func = *_cuda_kernel;
  detail::get_1d_max_occupancy(func, smem_callback, &smem, max_block_size,
                               flags, &grid, &block);
  return this->configure(grid, block, smem, stream);
}

}  // namespace experimental

}  // namespace jitify

#if defined(_WIN32) || defined(_WIN64)
#pragma pop_macro("max")
#pragma pop_macro("min")
#pragma pop_macro("strtok_r")
#endif<|MERGE_RESOLUTION|>--- conflicted
+++ resolved
@@ -1777,7 +1777,6 @@
     template< class T > using decay_t = typename decay<T>::type;
     #endif
 
-<<<<<<< HEAD
     template<class T, T v>
     struct integral_constant {
     static constexpr T value = v;
@@ -1804,13 +1803,7 @@
 
     template< class T> struct alignment_of;
     template <size_t Len, size_t Align = 16 > struct aligned_storage;
-
-    } // namespace __jtiify_type_traits_ns
-    namespace std { using namespace __jitify_type_traits_ns; }
-    using namespace __jitify_type_traits_ns;
-=======
     }  // namespace std
->>>>>>> 8635155e
     #endif // c++11
 )";
 
@@ -2253,16 +2246,6 @@
 // WAR: These need to be pre-included as a workaround for NVRTC implicitly using
 // /usr/include as an include path. The other built-in headers will be included
 // lazily as needed.
-<<<<<<< HEAD
-static const char* preinclude_jitsafe_header_names[] = {"jitify_preinclude.h",
-                                                        "limits.h",
-                                                        "stdint.h",
-                                                        "stdlib.h",
-                                                        "stdio.h",
-                                                        "string.h",
-                                                        "time.h",
-                                                        "assert.h"};
-=======
 static const char* preinclude_jitsafe_header_names[] = {
     "jitify_preinclude.h",
     "limits.h",
@@ -2273,8 +2256,8 @@
     "stdio.h",
     "string.h",
     "time.h",
+    "assert.h"
 };
->>>>>>> 8635155e
 
 template <class T, int N>
 int array_size(T (&)[N]) {
