--- conflicted
+++ resolved
@@ -551,8 +551,7 @@
         source.assign(embedded.begin(fullpath), embedded.end(fullpath));
         string_stream << source;
         source_stream = &string_stream;
-<<<<<<< HEAD
-      } catch (std::runtime_error) {
+      } catch (std::runtime_error const &) {
         // Try loading from filesystem
         bool found_file = false;
         if (search_current_dir) {
@@ -564,13 +563,6 @@
         }
         // Search include directories
         if (!found_file) {
-=======
-      } catch (std::runtime_error const&) {
-        // Finally, try loading from filesystem
-        file_stream.open(fullpath.c_str());
-        if (!file_stream) {
-          bool found_file = false;
->>>>>>> f057d099
           for (int i = 0; i < (int)include_paths.size(); ++i) {
             fullpath = path_join(include_paths[i], filename);
             file_stream.open(fullpath.c_str());
