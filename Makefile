--- conflicted
+++ resolved
@@ -44,11 +44,7 @@
 JITIFY_EXAMPLE_DEFINES = -DCUDA_INC_DIR="\"$(CUDA_INC_DIR)\""
 
 jitify_example: jitify_example.cpp $(HEADERS)
-<<<<<<< HEAD
-	$(CXX) -o $@ $< $(CXXFLAGS) -DCUDA_INC_DIR="\"$(CUDA_INC_DIR)\"" $(INC) $(LIB)
-=======
 	$(CXX) -o $@ $< $(CXXFLAGS) $(INC) $(LIB) $(EMBED) $(JITIFY_EXAMPLE_DEFINES)
->>>>>>> 8635155e
 
 %.jit: % stringify
 	./stringify $< > $@
